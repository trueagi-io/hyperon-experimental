import unittest
from hyperon import MeTTa, Environment, E
from test_common import HyperonTestCase

from pathlib import Path
pwd = Path(__file__).parent

class MeTTaTest(HyperonTestCase):

    def test_run_metta(self):
        program = '''
            (isa red color)
            (isa green color)
            (isa blue color)
            ;(isa comment color)
            !(match &self (isa $color color) $color)

            (= (f) (+ 2 3))
            !(f)
        '''

        metta = MeTTa(env_builder=Environment.test_env())
        self.assertEqualMettaRunnerResults(metta.run(program),
            [metta.parse_all('red  green  blue'), metta.parse_all('5')])

    def test_run_complex_query(self):
        program = '''
            (A B)
            (C B)

            !(match &self (, (A $x) (C $x)) $x)
        '''

        result = MeTTa(env_builder=Environment.test_env()).run(program)
        self.assertEqual('[[B]]', repr(result))

    def test_list_concatenation(self):
        program = '''
            (= (Concat (Cons $head1 Nil) $list2)
               (Cons $head1 $list2))

            (= (Concat (Cons $head1 (Cons $t1 $t11)) $list2)
               (Cons $head1 (Concat (Cons $t1 $t11) $list2)))

            (= (lst1) (Cons a1 (Cons a2 Nil)))
            (= (lst2) (Cons b1 (Cons b2 Nil)))
            !(Concat (lst1) (lst2))
        '''

        result = MeTTa(env_builder=Environment.test_env()).run(program)
        self.assertEqual('[[(Cons a1 (Cons a2 (Cons b1 (Cons b2 Nil))))]]', repr(result))

    def test_comments(self):
        program = '''
                (a ; 4)
                  5)
                !(match &self (a $W) $W)
            '''

        result = MeTTa(env_builder=Environment.test_env()).run(program)
        self.assertEqual('[[5]]', repr(result))

        program = '''
               (a  1);
               !(match
                        &self (a $W) $W)
           '''

        result = MeTTa(env_builder=Environment.test_env()).run(program)
        self.assertEqual('[[1]]', repr(result))

<<<<<<< HEAD
    def test_run_step_by_step(self):
        program = '''
            (= (TupleCount $tuple) (if (== $tuple ()) 0 (+ 1 (TupleCount (cdr-atom $tuple)))))
            (= tup (1 2))
            (= tup (3 4 5))
            !(match &self (= tup $t) (TupleCount $t))
        '''
        runner = MeTTa(env_builder=Environment.test_env())
        i = 0
        for state in runner.run_step_by_step(program):
            pass
            i += 1
        print('number of steps ' + str(i))
        self.assertLess(i, 600)
        results = state.current_results()
        self.assertEqual(len(results[0]), 2)

    def process_exceptions(self, results):
        for result in results:
            self.assertEqual(result, [E()])

    def test_scripts(self):
        self.process_exceptions(MeTTa(env_builder=Environment.test_env()).import_file(f"{pwd}/scripts/a1_symbols.metta"))
        self.process_exceptions(MeTTa(env_builder=Environment.test_env()).import_file(f"{pwd}/scripts/a2_opencoggy.metta"))
        self.process_exceptions(MeTTa(env_builder=Environment.test_env()).import_file(f"{pwd}/scripts/a3_twoside.metta"))
        self.process_exceptions(MeTTa(env_builder=Environment.test_env()).import_file(f"{pwd}/scripts/b0_chaining_prelim.metta"))
        self.process_exceptions(MeTTa(env_builder=Environment.test_env()).import_file(f"{pwd}/scripts/b1_equal_chain.metta"))
        self.process_exceptions(MeTTa(env_builder=Environment.test_env()).import_file(f"{pwd}/scripts/b2_backchain.metta"))
        self.process_exceptions(MeTTa(env_builder=Environment.test_env()).import_file(f"{pwd}/scripts/b3_direct.metta"))
        self.process_exceptions(MeTTa(env_builder=Environment.test_env()).import_file(f"{pwd}/scripts/b4_nondeterm.metta"))
        self.process_exceptions(MeTTa(env_builder=Environment.test_env()).import_file(f"{pwd}/scripts/b5_types_prelim.metta"))
        self.process_exceptions(MeTTa(env_builder=Environment.test_env()).import_file(f"{pwd}/scripts/c1_grounded_basic.metta"))
        self.process_exceptions(MeTTa(env_builder=Environment.test_env()).import_file(f"{pwd}/scripts/c2_spaces.metta"))
        self.process_exceptions(MeTTa(env_builder=Environment.test_env()).import_file(f"{pwd}/scripts/c3_pln_stv.metta"))
        self.process_exceptions(MeTTa(env_builder=Environment.test_env()).import_file(f"{pwd}/scripts/d1_gadt.metta"))
        self.process_exceptions(MeTTa(env_builder=Environment.test_env()).import_file(f"{pwd}/scripts/d2_higherfunc.metta"))
        self.process_exceptions(MeTTa(env_builder=Environment.test_env()).import_file(f"{pwd}/scripts/d3_deptypes.metta"))
        self.process_exceptions(MeTTa(env_builder=Environment.test_env()).import_file(f"{pwd}/scripts/d4_type_prop.metta"))
        self.process_exceptions(MeTTa(env_builder=Environment.test_env()).import_file(f"{pwd}/scripts/d5_auto_types.metta"))
        self.process_exceptions(MeTTa(env_builder=Environment.test_env()).import_file(f"{pwd}/scripts/e1_kb_write.metta"))
        self.process_exceptions(MeTTa(env_builder=Environment.test_env()).import_file(f"{pwd}/scripts/e2_states.metta"))
        self.process_exceptions(MeTTa(env_builder=Environment.test_env()).import_file(f"{pwd}/scripts/e3_match_states.metta"))
        self.process_exceptions(MeTTa(env_builder=Environment.test_env()).import_file(f"{pwd}/scripts/f1_imports.metta"))


if __name__ == '__main__':
    unittest.main()
=======
    def test_scripts(self):

        #LP-TODO-Next:  I'd like to remove the working directory for this runner, and instead try
        # to import child modules relative to their parents using `self:` paths.  See comments around
        # `relative_submodule_import_test`
        # metta = MeTTa(env_builder=Environment.test_env())
        metta = MeTTa(env_builder=Environment.custom_env(working_dir=f"{pwd}/scripts", disable_config=True, is_test=True))

        metta.load_module_at_path(f"{pwd}/scripts/a1_symbols.metta")
        metta.load_module_at_path(f"{pwd}/scripts/a2_opencoggy.metta")
        metta.load_module_at_path(f"{pwd}/scripts/a3_twoside.metta")
        metta.load_module_at_path(f"{pwd}/scripts/b0_chaining_prelim.metta")
        metta.load_module_at_path(f"{pwd}/scripts/b1_equal_chain.metta")
        metta.load_module_at_path(f"{pwd}/scripts/b2_backchain.metta")
        metta.load_module_at_path(f"{pwd}/scripts/b3_direct.metta")
        metta.load_module_at_path(f"{pwd}/scripts/b4_nondeterm.metta")
        metta.load_module_at_path(f"{pwd}/scripts/b5_types_prelim.metta")
        metta.load_module_at_path(f"{pwd}/scripts/c1_grounded_basic.metta")
        metta.load_module_at_path(f"{pwd}/scripts/c2_spaces.metta")
        metta.load_module_at_path(f"{pwd}/scripts/c3_pln_stv.metta")
        metta.load_module_at_path(f"{pwd}/scripts/d1_gadt.metta")
        metta.load_module_at_path(f"{pwd}/scripts/d2_higherfunc.metta")
        metta.load_module_at_path(f"{pwd}/scripts/d3_deptypes.metta")
        metta.load_module_at_path(f"{pwd}/scripts/d4_type_prop.metta")
        metta.load_module_at_path(f"{pwd}/scripts/d5_auto_types.metta")
        metta.load_module_at_path(f"{pwd}/scripts/e1_kb_write.metta")
        metta.load_module_at_path(f"{pwd}/scripts/e2_states.metta")
        metta.load_module_at_path(f"{pwd}/scripts/e3_match_states.metta")
        metta.load_module_at_path(f"{pwd}/scripts/f1_imports.metta")
>>>>>>> 3729f2e8
<|MERGE_RESOLUTION|>--- conflicted
+++ resolved
@@ -69,7 +69,6 @@
         result = MeTTa(env_builder=Environment.test_env()).run(program)
         self.assertEqual('[[1]]', repr(result))
 
-<<<<<<< HEAD
     def test_run_step_by_step(self):
         program = '''
             (= (TupleCount $tuple) (if (== $tuple ()) 0 (+ 1 (TupleCount (cdr-atom $tuple)))))
@@ -91,34 +90,9 @@
         for result in results:
             self.assertEqual(result, [E()])
 
+
     def test_scripts(self):
-        self.process_exceptions(MeTTa(env_builder=Environment.test_env()).import_file(f"{pwd}/scripts/a1_symbols.metta"))
-        self.process_exceptions(MeTTa(env_builder=Environment.test_env()).import_file(f"{pwd}/scripts/a2_opencoggy.metta"))
-        self.process_exceptions(MeTTa(env_builder=Environment.test_env()).import_file(f"{pwd}/scripts/a3_twoside.metta"))
-        self.process_exceptions(MeTTa(env_builder=Environment.test_env()).import_file(f"{pwd}/scripts/b0_chaining_prelim.metta"))
-        self.process_exceptions(MeTTa(env_builder=Environment.test_env()).import_file(f"{pwd}/scripts/b1_equal_chain.metta"))
-        self.process_exceptions(MeTTa(env_builder=Environment.test_env()).import_file(f"{pwd}/scripts/b2_backchain.metta"))
-        self.process_exceptions(MeTTa(env_builder=Environment.test_env()).import_file(f"{pwd}/scripts/b3_direct.metta"))
-        self.process_exceptions(MeTTa(env_builder=Environment.test_env()).import_file(f"{pwd}/scripts/b4_nondeterm.metta"))
-        self.process_exceptions(MeTTa(env_builder=Environment.test_env()).import_file(f"{pwd}/scripts/b5_types_prelim.metta"))
-        self.process_exceptions(MeTTa(env_builder=Environment.test_env()).import_file(f"{pwd}/scripts/c1_grounded_basic.metta"))
-        self.process_exceptions(MeTTa(env_builder=Environment.test_env()).import_file(f"{pwd}/scripts/c2_spaces.metta"))
-        self.process_exceptions(MeTTa(env_builder=Environment.test_env()).import_file(f"{pwd}/scripts/c3_pln_stv.metta"))
-        self.process_exceptions(MeTTa(env_builder=Environment.test_env()).import_file(f"{pwd}/scripts/d1_gadt.metta"))
-        self.process_exceptions(MeTTa(env_builder=Environment.test_env()).import_file(f"{pwd}/scripts/d2_higherfunc.metta"))
-        self.process_exceptions(MeTTa(env_builder=Environment.test_env()).import_file(f"{pwd}/scripts/d3_deptypes.metta"))
-        self.process_exceptions(MeTTa(env_builder=Environment.test_env()).import_file(f"{pwd}/scripts/d4_type_prop.metta"))
-        self.process_exceptions(MeTTa(env_builder=Environment.test_env()).import_file(f"{pwd}/scripts/d5_auto_types.metta"))
-        self.process_exceptions(MeTTa(env_builder=Environment.test_env()).import_file(f"{pwd}/scripts/e1_kb_write.metta"))
-        self.process_exceptions(MeTTa(env_builder=Environment.test_env()).import_file(f"{pwd}/scripts/e2_states.metta"))
-        self.process_exceptions(MeTTa(env_builder=Environment.test_env()).import_file(f"{pwd}/scripts/e3_match_states.metta"))
-        self.process_exceptions(MeTTa(env_builder=Environment.test_env()).import_file(f"{pwd}/scripts/f1_imports.metta"))
 
-
-if __name__ == '__main__':
-    unittest.main()
-=======
-    def test_scripts(self):
 
         #LP-TODO-Next:  I'd like to remove the working directory for this runner, and instead try
         # to import child modules relative to their parents using `self:` paths.  See comments around
@@ -146,5 +120,4 @@
         metta.load_module_at_path(f"{pwd}/scripts/e1_kb_write.metta")
         metta.load_module_at_path(f"{pwd}/scripts/e2_states.metta")
         metta.load_module_at_path(f"{pwd}/scripts/e3_match_states.metta")
-        metta.load_module_at_path(f"{pwd}/scripts/f1_imports.metta")
->>>>>>> 3729f2e8
+        metta.load_module_at_path(f"{pwd}/scripts/f1_imports.metta")