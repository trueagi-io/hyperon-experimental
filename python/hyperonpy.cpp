#include <pybind11/pybind11.h>
#include <pybind11/stl.h>
#include <nonstd/optional.hpp>

#include <hyperon/hyperon.h>

namespace py = pybind11;

namespace PYBIND11_NAMESPACE { namespace detail {
    template <typename T>
    struct type_caster<nonstd::optional<T>> : optional_caster<nonstd::optional<T>> {};
}}

template<class T, size_t N>
constexpr size_t lenghtof(T (&)[N]) { return N; }

template <typename T>
struct CPtr {
    using type = T;
    CPtr(T* ptr) : ptr(ptr) {}
    T* ptr;
};

template <typename T>
struct CStruct {
    using type = T;
    CStruct(T obj) : obj(obj) {}
    T obj;
    T* ptr () { return &(this->obj); }
};

using CAtom = CStruct<atom_t>;
<<<<<<< HEAD
using CVecAtom = CStruct<vec_atom_t>;
=======
using CVecAtom = CPtr<vec_atom_t>;
>>>>>>> 89df6b21
using CBindings = CPtr<bindings_t>;
using CBindingsSet = CStruct<bindings_set_t>;
using CSpace = CPtr<space_t>;
using CTokenizer = CPtr<tokenizer_t>;
using CStepResult = CPtr<step_result_t>;
using CMetta = CPtr<metta_t>;

// Returns a string, created by executing a function that writes string data into a buffer
typedef size_t (*write_to_buf_func_t)(void*, char*, size_t);
std::string func_to_string(write_to_buf_func_t func, void* arg) {
    //First try with a 1K stack buffer, because that will work in the vast majority of cases
    char dst_buf[1024];
    size_t len = func(arg, dst_buf, 1024);
    if (len < 1024) {
        return std::string(dst_buf);
    } else {
        char* data = new char[len+1];
        func(arg, data, len+1);
        std::string new_string = std::string(data);
        return new_string;
    }
}

static void copy_atoms(atom_array_t atoms, void* context) {
    py::list* list = static_cast<py::list*>(context);
    for (size_t i = 0; i < atoms.size; ++i) {
        list->append(CAtom(atom_clone(&atoms.items[i])));
    }
}

static void copy_atom_to_dict(var_atom_t atom, void* context) {
    py::dict& pybindings = *static_cast<py::dict*>(context);
    pybindings[atom.var] = CAtom(atom.atom);
}

static void copy_lists_of_atom(atom_array_t atoms, void* context) {
    py::list* list_of_lists = static_cast<py::list*>(context);
    py::list list;
    copy_atoms(atoms, &list);
    list_of_lists->append(list);
}

py::object get_attr_or_fail(py::handle const& pyobj, char const* attr) {
    if (py::hasattr(pyobj, attr)) {
        return pyobj.attr(attr)();
    } else {
        std::string message = "Python object doesn't have a \"";
        message += attr;
        message += "\" attribute";
        throw std::runtime_error(message);
    }
}

extern "C" {
<<<<<<< HEAD
    exec_error_t *py_execute(const struct gnd_t* _gnd, const struct vec_atom_t* args, struct vec_atom_t* ret);
=======
    exec_error_t *py_execute(const struct gnd_t* _gnd, struct vec_atom_t* args, struct vec_atom_t* ret);
>>>>>>> 89df6b21
    void py_match_(const struct gnd_t *_gnd, const atom_ref_t *_atom, bindings_mut_callback_t callback, void *context);
    bool py_eq(const struct gnd_t* _a, const struct gnd_t* _b);
    struct gnd_t *py_clone(const struct gnd_t* _gnd);
    size_t py_display(const struct gnd_t* _gnd, char* buffer, size_t size);
    void py_free(struct gnd_t* _gnd);
}

const gnd_api_t PY_EXECUTABLE_MATCHABLE_API = { &py_execute, &py_match_, &py_eq, &py_clone, &py_display, &py_free };
const gnd_api_t PY_EXECUTABLE_API = { &py_execute, nullptr, &py_eq, &py_clone, &py_display, &py_free };
const gnd_api_t PY_MATCHABLE_API = { nullptr, &py_match_, &py_eq, &py_clone, &py_display, &py_free };
const gnd_api_t PY_VALUE_API = { nullptr, nullptr, &py_eq, &py_clone, &py_display, &py_free };

struct GroundedObject : gnd_t {
    GroundedObject(py::object pyobj, atom_t typ) : pyobj(pyobj) {
        if (py::hasattr(pyobj, "execute") && py::hasattr(pyobj, "match_")) {
            this->api = &PY_EXECUTABLE_MATCHABLE_API;
        } else if (py::hasattr(pyobj, "execute")) {
            this->api = &PY_EXECUTABLE_API;
        } else if (py::hasattr(pyobj, "match_")) {
            this->api = &PY_MATCHABLE_API;
        } else {
            this->api = &PY_VALUE_API;
        }
        this->typ = typ;
    }
    virtual ~GroundedObject() {
        atom_free(this->typ);
    }
    py::object pyobj;
};

py::object inc_ref(py::object obj) {
    obj.inc_ref();
    return obj;
}

exec_error_t *py_execute(const struct gnd_t* _cgnd, const struct vec_atom_t* _args, struct vec_atom_t* ret) {
    py::object hyperon = py::module_::import("hyperon.atoms");
    py::function call_execute_on_grounded_atom = hyperon.attr("_priv_call_execute_on_grounded_atom");
    py::handle NoReduceError = hyperon.attr("NoReduceError");
    py::object pyobj = static_cast<GroundedObject const*>(_cgnd)->pyobj;
    CAtom pytyp = static_cast<GroundedObject const*>(_cgnd)->typ;
    try {
        py::list args;
<<<<<<< HEAD
        for (size_t i = 0; i < vec_atom_len(_args); ++i) {
=======
        for (size_t i = 0; i < vec_atom_size(_args); ++i) {
>>>>>>> 89df6b21
            atom_ref_t arg_atom_ref = vec_atom_get(_args, i);
            args.append(CAtom(atom_clone(&arg_atom_ref)));
        }
        py::list result = call_execute_on_grounded_atom(pyobj, pytyp, args);
<<<<<<< HEAD
        for (auto& atom:  result) {
=======
        for (py::handle atom:  result) {
>>>>>>> 89df6b21
            vec_atom_push(ret, atom_clone(atom.attr("catom").cast<CAtom>().ptr()));
        }
        return nullptr;
    } catch (py::error_already_set &e) {
        if (e.matches(NoReduceError)) {
            return exec_error_no_reduce();
        } else {
            char message[4096];
            snprintf(message, lenghtof(message), "Exception caught:\n%s", e.what());
            return exec_error_runtime(message);
        }
    }
}

void py_match_(const struct gnd_t *_gnd, const atom_ref_t *_atom, bindings_mut_callback_t callback, void *context) {
    py::object hyperon = py::module_::import("hyperon.atoms");
    py::function call_match_on_grounded_atom = hyperon.attr("_priv_call_match_on_grounded_atom");

    py::object pyobj = static_cast<GroundedObject const *>(_gnd)->pyobj;
    CAtom catom = atom_clone(_atom);
    py::list results = call_match_on_grounded_atom(pyobj, catom);

    for (py::handle result: results) {
        py::dict pybindings = result.cast<py::dict>();

        struct bindings_t* cbindings = bindings_new();
        for (auto var_atom : pybindings) {
            const std::string var  = var_atom.first.cast<py::str>();
            CAtom atom = atom_clone(var_atom.second.attr("catom").cast<CAtom>().ptr());
            var_atom_t varAtom{.var = var.c_str(), .atom = atom.obj };

            bindings_add_var_binding(cbindings, varAtom);
        }

        callback(cbindings, context);
    }
}

bool py_eq(const struct gnd_t* _a, const struct gnd_t* _b) {
    py::object a = static_cast<GroundedObject const*>(_a)->pyobj;
    py::object b = static_cast<GroundedObject const*>(_b)->pyobj;
    return a.equal(b);
}

struct gnd_t *py_clone(const struct gnd_t* _cgnd) {
    GroundedObject const* cgnd = static_cast<GroundedObject const*>(_cgnd);
    py::object pyobj = cgnd->pyobj;
    py::object copy = pyobj.attr("copy")();
    atom_t typ = atom_clone(&cgnd->typ);
    return new GroundedObject(copy, typ);
}

size_t py_display(const struct gnd_t* _cgnd, char* buffer, size_t size) {
    py::object pyobj = static_cast<GroundedObject const*>(_cgnd)->pyobj;
    std::string str = py::str(pyobj).cast<std::string>();
    strncpy(buffer, str.c_str(), size - 1);
    buffer[size - 1] = 0;
    return str.size();
}

void py_free(struct gnd_t* _cgnd) {
    delete static_cast<GroundedObject const*>(_cgnd);
}

extern "C" {
    bindings_set_t py_space_query(const struct space_params_t *params, const atom_ref_t *atom);
    vec_atom_t *py_space_subst(const struct space_params_t *params, const atom_ref_t *pattern, const atom_ref_t *tmpl);
    void py_space_add(const struct space_params_t *params, atom_t atom);
    bool py_space_remove(const struct space_params_t *params, const atom_ref_t *atom);
    bool py_space_replace(const struct space_params_t *params, const atom_ref_t *from, atom_t to);
    ssize_t py_space_atom_count(const struct space_params_t *params);
    void *py_space_new_atom_iter_state(const struct space_params_t *params);
    atom_ref_t py_space_iter_next_atom(const struct space_params_t *params, void *state);
    void py_space_free_atom_iter_state(const struct space_params_t *params, void *state);
    void py_space_free_payload(void *payload);
}

const space_api_t PY_SPACE_NO_SUBST_API = {
    &py_space_query,
    NULL, //TODO: &py_space_subst
    &py_space_add,
    &py_space_remove,
    &py_space_replace,
    &py_space_atom_count,
    &py_space_new_atom_iter_state,
    &py_space_iter_next_atom,
    &py_space_free_atom_iter_state,
    &py_space_free_payload };

struct PySpace {
    PySpace(py::object pyobj) : pyobj(pyobj) {
    }
    virtual ~PySpace() {
    }
    py::object pyobj;
};

bindings_set_t py_space_query(const struct space_params_t *params, const atom_ref_t *query_atom) {
    py::object hyperon = py::module_::import("hyperon.base");
    py::function call_query_on_python_space = hyperon.attr("_priv_call_query_on_python_space");
    py::object pyobj = static_cast<PySpace const *>(params->payload)->pyobj;
    CAtom catom = atom_clone(query_atom);
    py::object result = call_query_on_python_space(pyobj, catom);
    CBindingsSet set = result.attr("c_set").cast<CBindingsSet>();
    return bindings_set_clone(set.ptr());
}

//TODO, currently Python spaces use the default subst implementation
// vec_atom_t *py_space_subst(const struct space_params_t *params, const struct atom_t *pattern, const struct atom_t *tmpl) {
//     //TODO
// }

void py_space_add(const struct space_params_t *params, atom_t atom) {
    py::object hyperon = py::module_::import("hyperon.base");
    py::function call_add_on_python_space = hyperon.attr("_priv_call_add_on_python_space");
    py::object pyobj = static_cast<PySpace const *>(params->payload)->pyobj;
    atom_t notify_atom = atom_clone(&atom);
    CAtom catom = atom;
    call_add_on_python_space(pyobj, catom);

    //TODO: Create a mechanism so the Python code can do the notification manually, and bypass this
    // automatic notification code
    space_event_t* event = space_event_new_add(notify_atom);
    space_params_notify_all_observers(params, event);
    space_event_free(event);
}

bool py_space_remove(const struct space_params_t *params, const atom_ref_t *atom) {
    py::object hyperon = py::module_::import("hyperon.base");
    py::function call_remove_on_python_space = hyperon.attr("_priv_call_remove_on_python_space");
    py::object pyobj = static_cast<PySpace const *>(params->payload)->pyobj;
    atom_t notify_atom = atom_clone(atom);
    CAtom catom = atom_clone(atom);
    py::object result = call_remove_on_python_space(pyobj, catom);
    if (result.cast<bool>()) {
        //TODO: See comment about manual notification above
        space_event_t* event = space_event_new_remove(notify_atom);
        space_params_notify_all_observers(params, event);
        space_event_free(event);
        return true;
    } else {
        atom_free(notify_atom);
        return false;
    }
}

bool py_space_replace(const struct space_params_t *params, const atom_ref_t *from, atom_t to) {
    py::object hyperon = py::module_::import("hyperon.base");
    py::function call_replace_on_python_space = hyperon.attr("_priv_call_replace_on_python_space");
    py::object pyobj = static_cast<PySpace const *>(params->payload)->pyobj;
    atom_t notify_from = atom_clone(from);
    atom_t notify_to = atom_clone(&to);
    CAtom catom_from = atom_clone(from);
    CAtom catom_to = to;
    py::object result = call_replace_on_python_space(pyobj, catom_from, catom_to);
    if (result.cast<bool>()) {
        //TODO: See comment about manual notification above
        space_event_t* event = space_event_new_replace(notify_from, notify_to);
        space_params_notify_all_observers(params, event);
        space_event_free(event);
        return true;
    } else {
        atom_free(notify_from);
        atom_free(notify_to);
        return false;
    }
}

ssize_t py_space_atom_count(const struct space_params_t *params) {
    py::object hyperon = py::module_::import("hyperon.base");
    py::function call_atom_count_on_python_space = hyperon.attr("_priv_call_atom_count_on_python_space");
    py::object pyobj = static_cast<PySpace const *>(params->payload)->pyobj;
    py::int_ result = call_atom_count_on_python_space(pyobj);
    return result.cast<ssize_t>();
}

void *py_space_new_atom_iter_state(const struct space_params_t *params) {
    py::object hyperon = py::module_::import("hyperon.base");
    py::function call_new_iter_state_on_python_space = hyperon.attr("_priv_call_new_iter_state_on_python_space");
    py::object pyobj = static_cast<PySpace const *>(params->payload)->pyobj;
    py::object result = call_new_iter_state_on_python_space(pyobj);
    if (result.is_none()) {
        return NULL;
    } else {
        py::function iter_init_fn = result.attr("__iter__");
        iter_init_fn();
        py::object* iter_buf = new py::object(result);
        return (void*)iter_buf;
    }
}

atom_ref_t py_space_iter_next_atom(const struct space_params_t *params, void *state) {
    py::object* iter_buf = (py::object*)state;
    py::function next_fn = iter_buf->attr("__next__");
    try {
        py::object atom = next_fn();
        return atom_ref(atom.attr("catom").cast<CAtom>().ptr());
    } catch (pybind11::error_already_set &e) {
        if (e.matches(PyExc_StopIteration)) {
            return atom_ref_null();
        } else {
            throw;
        }
    }
}

void py_space_free_atom_iter_state(const struct space_params_t *params, void *state) {
    py::object* iter_buf = (py::object*)state;
    delete iter_buf;
}

void py_space_free_payload(void *payload) {
    delete static_cast<PySpace const*>(payload);
}

void copy_to_list_callback(var_atom_t varAtom, void* context){

    pybind11::list& var_atom_list = *( (pybind11::list*)(context) );

    var_atom_list.append(
            std::make_pair(std::string(varAtom.var), CAtom(varAtom.atom)));
}

void atom_copy_to_list_callback(atom_ref_t atom, void* context){
    pybind11::list& atoms_list = *( (pybind11::list*)(context) );
    atoms_list.append(CAtom(atom_clone(&atom)));
}

void bindings_copy_to_list_callback(bindings_t* bindings, void* context){
    pybind11::list& bindings_list = *( (pybind11::list*)(context) );
    bindings_list.append(CBindings(bindings_clone(bindings)));
}

struct CConstr {

    py::function pyconstr;

    CConstr(py::function pyconstr) : pyconstr(pyconstr) { }

    static void free(void* ptr) {
        CConstr* self = static_cast<CConstr*>(ptr);
        delete self;
    }

    static atom_t apply(char const* token, void* context) {
        CConstr* self = static_cast<CConstr*>(context);
        py::object atom = self->pyconstr(token);
        return atom_clone(atom.attr("catom").cast<CAtom>().ptr());
    }
};

struct CSExprParser {

    std::string text;
    sexpr_parser_t* ptr;

    CSExprParser(std::string text) : text(text) {
        ptr = sexpr_parser_new(this->text.c_str());
    }

    virtual ~CSExprParser() {
        sexpr_parser_free(ptr);
    }

    py::object parse(CTokenizer tokenizer) {
        atom_t atom = sexpr_parser_parse(this->ptr, tokenizer.ptr);
        return !atom_is_null(&atom) ? py::cast(CAtom(atom)) : py::none();
    }
};

struct CAtomType {};

PYBIND11_MODULE(hyperonpy, m) {
    m.doc() = "Python API of the Hyperon library";

    py::enum_<atom_type_t>(m, "AtomKind")
        .value("SYMBOL", atom_type_t::SYMBOL)
        .value("VARIABLE", atom_type_t::VARIABLE)
        .value("EXPR", atom_type_t::EXPR)
        .value("GROUNDED", atom_type_t::GROUNDED)
        .export_values();

    py::class_<CAtom>(m, "CAtom");

    m.def("atom_sym", [](char const* name) { return CAtom(atom_sym(name)); }, "Create symbol atom");
    m.def("atom_var", [](char const* name) { return CAtom(atom_var(name)); }, "Create variable atom");
    m.def("atom_expr", [](py::list _children) {
            size_t size = py::len(_children);
            atom_t children[size];
            int idx = 0;
            for (py::handle atom : _children) {
                // Copying atom is required because atom_expr() moves children
                // catoms inside new expression atom.
                children[idx++] = atom_clone(atom.cast<CAtom&>().ptr());
            }
            return CAtom(atom_expr(children, size));
        }, "Create expression atom");
    m.def("atom_gnd", [](py::object object, CAtom ctyp) {
            if (py::hasattr(object, "cspace")) {
                //TODO: We should make static constant type atoms, so we don't need to allocate and then
                // free them, just to test a constant
                atom_t undefined = ATOM_TYPE_UNDEFINED();
                if (!atom_eq(ctyp.ptr(), &undefined)) {
                    throw std::runtime_error("Grounded Space Atoms can't have a custom type");
                }
                atom_free(undefined);
                space_t* space = object.attr("cspace").cast<CSpace>().ptr;
                return CAtom(atom_gnd_for_space(space));
            } else {
                atom_t typ = atom_clone(ctyp.ptr());
                return CAtom(atom_gnd(new GroundedObject(object, typ)));
            }
            }, "Create grounded atom");
    m.def("atom_free", [](CAtom atom) { atom_free(atom.obj); }, "Free C atom");

<<<<<<< HEAD
    m.def("atom_eq", [](CAtom& a, CAtom& b) -> bool { return atom_eq(a.ptr(), b.ptr()); }, "Test if two atoms are equal");
    m.def("atom_to_str", [](CAtom& atom) {
            return func_to_string((write_to_buf_func_t)&atom_to_str, atom.ptr());
        }, "Convert atom to human readable string");
    m.def("atom_get_type", [](CAtom& atom) { return atom_get_type(atom.ptr()); }, "Get type of the atom");
    m.def("atom_get_name", [](CAtom& atom) {
            return func_to_string((write_to_buf_func_t)&atom_get_name, atom.ptr());
        }, "Get name of the Symbol or Variable atom");
    m.def("atom_get_space", [](CAtom& atom) {
            return CSpace(space_clone_ref(atom_get_space(atom.ptr())));
        }, "Get the space inside of a Grounded atom wrapping a space");
    m.def("atom_get_object", [](CAtom& atom) {
            return static_cast<GroundedObject const*>(atom_get_object(atom.ptr()))->pyobj;
        }, "Get object of the grounded atom");
    m.def("atom_get_grounded_type", [](CAtom& atom) {
=======
    m.def("atom_eq", [](CAtom a, CAtom b) -> bool { return atom_eq(a.ptr(), b.ptr()); }, "Test if two atoms are equal");
    m.def("atom_to_str", [](CAtom atom) {
            return func_to_string((write_to_buf_func_t)&atom_to_str, atom.ptr());
        }, "Convert atom to human readable string");
    m.def("atom_get_type", [](CAtom atom) { return atom_get_type(atom.ptr()); }, "Get type of the atom");
    m.def("atom_get_name", [](CAtom atom) {
            return func_to_string((write_to_buf_func_t)&atom_get_name, atom.ptr());
        }, "Get name of the Symbol or Variable atom");
    m.def("atom_get_space", [](CAtom atom) {
            return CSpace(space_clone_ref(atom_get_space(atom.ptr())));
        }, "Get the space inside of a Grounded atom wrapping a space");
    m.def("atom_get_object", [](CAtom atom) {
            return static_cast<GroundedObject const*>(atom_get_object(atom.ptr()))->pyobj;
        }, "Get object of the grounded atom");
    m.def("atom_get_grounded_type", [](CAtom atom) {
>>>>>>> 89df6b21
            return CAtom(atom_get_grounded_type(atom.ptr()));
        }, "Get object of the grounded atom");
    m.def("atom_get_children", [](CAtom& atom) {
            py::list atoms;
            atom_get_children(atom.ptr(), copy_atoms, &atoms);
            return atoms;
        }, "Get children atoms of the expression");
    m.def("atom_iterate", [](CAtom& atom) -> pybind11::list {
            pybind11::list atoms_list;
            atom_iterate(atom.ptr(), atom_copy_to_list_callback, &atoms_list);
            return atoms_list;
        }, "Returns iterator to traverse child atoms recursively, depth first");
<<<<<<< HEAD
    m.def("atom_match_atom", [](CAtom& a, CAtom& b) -> CBindingsSet {
            return CBindingsSet(atom_match_atom(a.ptr(), b.ptr()));
        }, "Matches one atom against another, establishing Bindings between variables");
    m.def("atoms_are_equivalent", [](CAtom& first, CAtom& second) {
=======
    m.def("atom_match_atom", [](CAtom a, CAtom b) -> CBindingsSet {
            return CBindingsSet(atom_match_atom(a.ptr(), b.ptr()));
        }, "Matches one atom against another, establishing Bindings between variables");
    m.def("atoms_are_equivalent", [](CAtom first, CAtom second) {
>>>>>>> 89df6b21
            return atoms_are_equivalent(first.ptr(), second.ptr());
        }, "Check atom for equivalence");

    py::class_<CVecAtom>(m, "CVecAtom");
    m.def("vec_atom_new", []() { return CVecAtom(vec_atom_new()); }, "New vector of atoms");
<<<<<<< HEAD
    m.def("vec_atom_free", [](CVecAtom& vec) { vec_atom_free(vec.obj); }, "Free vector of atoms");
    m.def("vec_atom_size", [](CVecAtom& vec) { return vec_atom_len(vec.ptr()); }, "Return size of the vector");
    m.def("vec_atom_push", [](CVecAtom& vec, CAtom atom) { vec_atom_push(vec.ptr(), atom_clone(atom.ptr())); }, "Push atom into vector");
    m.def("vec_atom_pop", [](CVecAtom& vec) { return CAtom(vec_atom_pop(vec.ptr())); }, "Push atom into vector");
=======
    m.def("vec_atom_free", [](CVecAtom vec) { vec_atom_free(vec.ptr); }, "Free vector of atoms");
    m.def("vec_atom_size", [](CVecAtom vec) { return vec_atom_size(vec.ptr); }, "Return size of the vector");
    m.def("vec_atom_push", [](CVecAtom vec, CAtom atom) { vec_atom_push(vec.ptr, atom_clone(atom.ptr())); }, "Push atom into vector");
    m.def("vec_atom_pop", [](CVecAtom vec) { return CAtom(vec_atom_pop(vec.ptr)); }, "Push atom into vector");
>>>>>>> 89df6b21

    py::class_<CBindings>(m, "CBindings");
    m.def("bindings_new", []() { return CBindings(bindings_new()); }, "New bindings");
    m.def("bindings_free", [](CBindings bindings) { bindings_free(bindings.ptr);}, "Free bindings" );
    m.def("bindings_clone", [](CBindings bindings) { return CBindings(bindings_clone(bindings.ptr)); }, "Deep copy of bindings");
    m.def("bindings_merge", [](CBindings left, CBindings right) { return CBindings(bindings_merge(left.ptr, right.ptr));}, "Merges bindings");
    m.def("bindings_merge_v2", [](CBindings self, CBindings other) {
        return CBindingsSet(bindings_merge_v2(bindings_clone(self.ptr), other.ptr));
    }, "Merges bindings into a BindingsSet, allowing for conflicting bindings to split");
    m.def("bindings_eq", [](CBindings left, CBindings right){ return bindings_eq(left.ptr, right.ptr);}, "Compares bindings"  );
    m.def("bindings_add_var_bindings",
          [](CBindings bindings, char const* varName, CAtom atom) {
              var_atom_t var_atom{.var = varName, .atom = atom_clone(atom.ptr()) };
              return bindings_add_var_binding(bindings.ptr, var_atom);
          },
          "Links variable to atom" );
    m.def("bindings_is_empty", [](CBindings bindings){ return bindings_is_empty(bindings.ptr);}, "Returns true if bindings is empty");

    m.def("bindings_narrow_vars", [](CBindings bindings, CVecAtom& vars) {
            bindings_narrow_vars(bindings.ptr, vars.ptr());
        }, "Remove vars from Bindings, except those specified" );

    m.def("bindings_resolve", [](CBindings bindings, char const* varName) -> nonstd::optional<CAtom> {
            auto const res = bindings_resolve(bindings.ptr, varName);
<<<<<<< HEAD
            return atom_is_null(&res) ? std::nullopt : std::optional(CAtom(res));
=======
            return atom_is_null(&res) ? nonstd::nullopt : nonstd::optional<CAtom>(CAtom(res));
>>>>>>> 89df6b21
        }, "Resolve" );

    m.def("bindings_resolve_and_remove", [](CBindings bindings, char const* varName) -> nonstd::optional<CAtom> {
            auto const res = bindings_resolve_and_remove(bindings.ptr, varName);
<<<<<<< HEAD
            return atom_is_null(&res) ? std::nullopt : std::optional(CAtom(res));
=======
            return atom_is_null(&res) ? nonstd::nullopt : nonstd::optional<CAtom>(CAtom(res));
>>>>>>> 89df6b21
        }, "Resolve and remove" );

    m.def("bindings_to_str", [](CBindings bindings) {
        return func_to_string((write_to_buf_func_t)&bindings_to_str, bindings.ptr);
    }, "Convert bindings to human readable string");

    m.def("bindings_list", [](CBindings bindings) -> pybind11::list {
        pybind11::list var_atom_list;
        bindings_traverse(
                bindings.ptr,
                copy_to_list_callback,
                &var_atom_list);

        return var_atom_list;
    }, "Returns iterator to traverse bindings");

    py::class_<CBindingsSet>(m, "CBindingsSet");
    m.def("bindings_set_empty", []() { return CBindingsSet(bindings_set_empty()); }, "New BindingsSet with no Bindings");
    m.def("bindings_set_single", []() { return CBindingsSet(bindings_set_single()); }, "New BindingsSet with one new Bindings");
<<<<<<< HEAD
    m.def("bindings_set_free", [](CBindingsSet& set) { bindings_set_free(set.obj); }, "Free BindingsSet");
    m.def("bindings_set_eq", [](CBindingsSet& set, CBindingsSet& other) { return bindings_set_eq(set.ptr(), other.ptr()); }, "Free BindingsSet");
    //TODO: I think we need better words for these concepts.  "empty" & "single" are placeholders for now.
    //https://github.com/trueagi-io/hyperon-experimental/issues/281
    m.def("bindings_set_is_empty", [](CBindingsSet& set) {
        return bindings_set_is_empty(set.ptr());
    }, "Returns true if BindingsSet contains no Bindings object (fully constrained)");
    m.def("bindings_set_is_single", [](CBindingsSet& set) {
        return bindings_set_is_single(set.ptr());
    }, "Returns true if BindingsSet contains no variable bindings (unconstrained)");
    m.def("bindings_set_to_str", [](CBindingsSet& set) {
        return func_to_string((write_to_buf_func_t)&bindings_set_to_str, (void*)set.ptr());
    }, "Convert BindingsSet to human readable string");
    m.def("bindings_set_clone", [](CBindingsSet& set) { return CBindingsSet(bindings_set_clone(set.ptr())); }, "Deep copy of BindingsSet");
    m.def("bindings_set_from_bindings", [](CBindings bindings) { bindings_t* cloned_bindings = bindings_clone(bindings.ptr); return CBindingsSet(bindings_set_from_bindings(cloned_bindings)); }, "New BindingsSet from existing Bindings");
    m.def("bindings_set_push", [](CBindingsSet& set, CBindings bindings) { bindings_t* cloned_bindings = bindings_clone(bindings.ptr); bindings_set_push(set.ptr(), cloned_bindings); }, "Adds the Bindings to the BindingsSet");
    m.def("bindings_set_add_var_binding", [](CBindingsSet& set, CAtom var, CAtom value) {
        bindings_set_add_var_binding(set.ptr(), var.ptr(), value.ptr());
    }, "Asserts a binding between a variable and an atom for every Bindings in the BindingsSet" );
    m.def("bindings_set_add_var_equality", [](CBindingsSet& set, CAtom var_a, CAtom var_b) {
        bindings_set_add_var_equality(set.ptr(), var_a.ptr(), var_b.ptr());
    }, "Asserts a binding between two variables for every Bindings in the BindingsSet" );
    m.def("bindings_set_merge_into", [](CBindingsSet& set, CBindingsSet& other) {
=======
    m.def("bindings_set_free", [](CBindingsSet set) { bindings_set_free(set.obj); }, "Free BindingsSet");
    m.def("bindings_set_eq", [](CBindingsSet set, CBindingsSet other) { return bindings_set_eq(set.ptr(), other.ptr()); }, "Free BindingsSet");
    //TODO: I think we need better words for these concepts.  "empty" & "single" are placeholders for now.
    //https://github.com/trueagi-io/hyperon-experimental/issues/281
    m.def("bindings_set_is_empty", [](CBindingsSet set) {
        return bindings_set_is_empty(set.ptr());
    }, "Returns true if BindingsSet contains no Bindings object (fully constrained)");
    m.def("bindings_set_is_single", [](CBindingsSet set) {
        return bindings_set_is_single(set.ptr());
    }, "Returns true if BindingsSet contains no variable bindings (unconstrained)");
    m.def("bindings_set_to_str", [](CBindingsSet set) {
        return func_to_string((write_to_buf_func_t)&bindings_set_to_str, (void*)set.ptr());
    }, "Convert BindingsSet to human readable string");
    m.def("bindings_set_clone", [](CBindingsSet set) { return CBindingsSet(bindings_set_clone(set.ptr())); }, "Deep copy of BindingsSet");
    m.def("bindings_set_from_bindings", [](CBindings bindings) { bindings_t* cloned_bindings = bindings_clone(bindings.ptr); return CBindingsSet(bindings_set_from_bindings(cloned_bindings)); }, "New BindingsSet from existing Bindings");
    m.def("bindings_set_push", [](CBindingsSet set, CBindings bindings) { bindings_t* cloned_bindings = bindings_clone(bindings.ptr); bindings_set_push(set.ptr(), cloned_bindings); }, "Adds the Bindings to the BindingsSet");
    m.def("bindings_set_add_var_binding", [](CBindingsSet set, CAtom var, CAtom value) {
        bindings_set_add_var_binding(set.ptr(), var.ptr(), value.ptr());
    }, "Asserts a binding between a variable and an atom for every Bindings in the BindingsSet" );
    m.def("bindings_set_add_var_equality", [](CBindingsSet set, CAtom var_a, CAtom var_b) {
        bindings_set_add_var_equality(set.ptr(), var_a.ptr(), var_b.ptr());
    }, "Asserts a binding between two variables for every Bindings in the BindingsSet" );
    m.def("bindings_set_merge_into", [](CBindingsSet set, CBindingsSet other) {
>>>>>>> 89df6b21
        bindings_set_merge_into(set.ptr(), other.ptr());
    }, "Merges the contents of the `other` BindingsSet into the `set` BindingsSet" );
    m.def("bindings_set_list", [](CBindingsSet& set) -> pybind11::list {
        pybind11::list bindings_list;
        bindings_set_iterate(
                set.ptr(),
                bindings_copy_to_list_callback,
                &bindings_list);
        return bindings_list;
    }, "Returns iterator to traverse Bindings within BindingsSet");
    m.def("bindings_set_unpack", [](CBindingsSet& set) -> pybind11::list {
        py::list results;
        bindings_set_iterate(
            set.ptr(),
            [](bindings_t * cbindings, void* context) {
                py::list& results = *(py::list*)context;
                py::dict pybindings;
                bindings_traverse(cbindings, copy_atom_to_dict, &pybindings );
                results.append(pybindings);
            }, &results);
        return results;
    }, "Unpacks a BindingsSet into a list of dicts");

    py::class_<CSpace>(m, "CSpace");
    m.def("space_new_grounding", []() { return CSpace(space_new_grounding_space()); }, "New grounding space instance");
    m.def("space_new_custom", [](py::object object) {
        return CSpace( space_new(&PY_SPACE_NO_SUBST_API, new PySpace(object)));
        }, "Create new custom space implemented in Python");
    m.def("space_free", [](CSpace space) { space_free(space.ptr); }, "Free space");
    m.def("space_get_payload", [](CSpace space) {
        PySpace* py_space = (PySpace*)space_get_payload(space.ptr);
        return py_space->pyobj;
        }, "Accessor for the payload of a space implemented in Python");
    m.def("space_add", [](CSpace space, CAtom atom) { space_add(space.ptr, atom_clone(atom.ptr())); }, "Add atom into space");
<<<<<<< HEAD
    m.def("space_remove", [](CSpace space, CAtom& atom) { return space_remove(space.ptr, atom.ptr()); }, "Remove atom from space");
    m.def("space_replace", [](CSpace space, CAtom& from, CAtom to) { return space_replace(space.ptr, from.ptr(), atom_clone(to.ptr())); }, "Replace atom from space");
=======
    m.def("space_remove", [](CSpace space, CAtom atom) { return space_remove(space.ptr, atom.ptr()); }, "Remove atom from space");
    m.def("space_replace", [](CSpace space, CAtom from, CAtom to) { return space_replace(space.ptr, from.ptr(), atom_clone(to.ptr())); }, "Replace atom from space");
>>>>>>> 89df6b21
    m.def("space_eq", [](CSpace a, CSpace b) { return space_eq(a.ptr, b.ptr); }, "Check if two spaces are equal");
    m.def("space_atom_count", [](CSpace space) { return space_atom_count(space.ptr); }, "Return number of atoms in space, or -1 if the space is unable to determine the value");
    m.def("space_list", [](CSpace space) -> nonstd::optional<pybind11::list> {
        pybind11::list atoms_list;
        if (space_iterate(space.ptr, atom_copy_to_list_callback, &atoms_list)) {
            return atoms_list;
        } else {
            return nonstd::nullopt;
        }
    }, "Returns iterator to traverse atoms within a space");
<<<<<<< HEAD
    m.def("space_query", [](CSpace space, CAtom& pattern) {
=======
    m.def("space_query", [](CSpace space, CAtom pattern) {
>>>>>>> 89df6b21
            bindings_set_t result_bindings_set = space_query(space.ptr, pattern.ptr());
            return CBindingsSet(result_bindings_set);
        }, "Query atoms from space by pattern");
    m.def("space_subst", [](CSpace space, CAtom& pattern, CAtom& templ) {
            py::list atoms;
            space_subst(space.ptr, pattern.ptr(), templ.ptr(), copy_atoms, &atoms);
            return atoms;
        }, "Get bindings for pattern and apply to template");

    py::class_<CTokenizer>(m, "CTokenizer");
    m.def("tokenizer_new", []() { return CTokenizer(tokenizer_new()); }, "New tokenizer");
    m.def("tokenizer_free", [](CTokenizer tokenizer) { tokenizer_free(tokenizer.ptr); }, "Free tokenizer");
    m.def("tokenizer_clone", [](CTokenizer tokenizer) { tokenizer_clone(tokenizer.ptr); }, "Clone tokenizer");
    m.def("tokenizer_register_token", [](CTokenizer tokenizer, char const* regex, py::function constr) {
            droppable_t context = { new CConstr(constr), CConstr::free };
            tokenizer_register_token(tokenizer.ptr, regex, &CConstr::apply, context);
        }, "Register token");

    py::class_<CSExprParser>(m, "CSExprParser")
        .def(py::init<std::string>())
        .def("parse", &CSExprParser::parse,  "Return next parser atom or None");

    py::class_<CStepResult>(m, "CStepResult")
        .def("__str__", [](CStepResult step) {
            return func_to_string((write_to_buf_func_t)&step_to_str, step.ptr);
        }, "Convert step to human readable string");
    m.def("interpret_init", [](CSpace space, CAtom expr) {
            return CStepResult(interpret_init(space.ptr, expr.ptr()));
        }, "Initialize interpreter of the expression");
    m.def("interpret_step", [](CStepResult step) {
            return CStepResult(interpret_step(step.ptr));
        }, "Do next step of the interpretataion");
    m.def("step_has_next", [](CStepResult step) {
            return step_has_next(step.ptr);
        }, "Check whether next step of interpretation is posible");
    m.def("step_get_result", [](CStepResult step) {
            py::list atoms;
            step_get_result(step.ptr, copy_atoms, &atoms);
            return atoms;
        }, "Return result of the interpretation");

#define ADD_TYPE(t, d) .def_property_readonly_static(#t, [](py::object) { return CAtom(ATOM_TYPE_ ## t()); }, d " atom type")

    py::class_<CAtomType>(m, "CAtomType")
        ADD_TYPE(UNDEFINED, "Undefined")
        ADD_TYPE(TYPE, "Type")
        ADD_TYPE(ATOM, "Generic")
        ADD_TYPE(SYMBOL, "Symbol")
        ADD_TYPE(VARIABLE, "Variable")
        ADD_TYPE(EXPRESSION, "Expression")
        ADD_TYPE(GROUNDED, "Grounded")
        ADD_TYPE(GROUNDED_SPACE, "Space");
<<<<<<< HEAD
    m.def("check_type", [](CSpace space, CAtom& atom, CAtom& type) {
            return check_type(space.ptr, atom.ptr(), type.ptr());
        }, "Check if atom is an instance of the passed type");
    m.def("validate_atom", [](CSpace space, CAtom& atom) {
=======
    m.def("check_type", [](CSpace space, CAtom atom, CAtom type) {
            return check_type(space.ptr, atom.ptr(), type.ptr());
        }, "Check if atom is an instance of the passed type");
    m.def("validate_atom", [](CSpace space, CAtom atom) {
>>>>>>> 89df6b21
            return validate_atom(space.ptr, atom.ptr());
        }, "Validate expression arguments correspond to the operation type");
    m.def("get_atom_types", [](CSpace space, CAtom& atom) {
            py::list atoms;
            get_atom_types(space.ptr, atom.ptr(), copy_atoms, &atoms);
            return atoms;
        }, "Get types of the given atom");

    py::class_<CMetta>(m, "CMetta");
    m.def("metta_new", [](CSpace space, CTokenizer tokenizer, char const* cwd) {
        return CMetta(metta_new(space.ptr, tokenizer.ptr, cwd));
    }, "New MeTTa interpreter instance");
    m.def("metta_free", [](CMetta metta) { metta_free(metta.ptr); }, "Free MeTTa interpreter");
    m.def("metta_clone", [](CMetta metta) { metta_clone(metta.ptr); }, "Clone MeTTa interpreter");
    m.def("metta_space", [](CMetta metta) { return CSpace(metta_space(metta.ptr)); }, "Get space of MeTTa interpreter");
    m.def("metta_tokenizer", [](CMetta metta) { return CTokenizer(metta_tokenizer(metta.ptr)); }, "Get tokenizer of MeTTa interpreter");
    m.def("metta_run", [](CMetta metta, CSExprParser& parser) {
            py::list lists_of_atom;
            metta_run(metta.ptr, parser.ptr, copy_lists_of_atom, &lists_of_atom);
            return lists_of_atom;
        }, "Run MeTTa interpreter on an input");
    m.def("metta_evaluate_atom", [](CMetta metta, CAtom atom) {
            py::list atoms;
            metta_evaluate_atom(metta.ptr, atom_clone(atom.ptr()), copy_atoms, &atoms);
            return atoms;
        }, "Run MeTTa interpreter on an atom");

    m.def("metta_load_module", [](CMetta metta, std::string text) {
        metta_load_module(metta.ptr, text.c_str());
    }, "Load MeTTa module");

}

__attribute__((constructor))
static void init_library() {
    // TODO: integrate Rust logs with Python logger
    init_logger();
}
<|MERGE_RESOLUTION|>--- conflicted
+++ resolved
@@ -30,11 +30,7 @@
 };
 
 using CAtom = CStruct<atom_t>;
-<<<<<<< HEAD
 using CVecAtom = CStruct<vec_atom_t>;
-=======
-using CVecAtom = CPtr<vec_atom_t>;
->>>>>>> 89df6b21
 using CBindings = CPtr<bindings_t>;
 using CBindingsSet = CStruct<bindings_set_t>;
 using CSpace = CPtr<space_t>;
@@ -89,11 +85,7 @@
 }
 
 extern "C" {
-<<<<<<< HEAD
     exec_error_t *py_execute(const struct gnd_t* _gnd, const struct vec_atom_t* args, struct vec_atom_t* ret);
-=======
-    exec_error_t *py_execute(const struct gnd_t* _gnd, struct vec_atom_t* args, struct vec_atom_t* ret);
->>>>>>> 89df6b21
     void py_match_(const struct gnd_t *_gnd, const atom_ref_t *_atom, bindings_mut_callback_t callback, void *context);
     bool py_eq(const struct gnd_t* _a, const struct gnd_t* _b);
     struct gnd_t *py_clone(const struct gnd_t* _gnd);
@@ -138,20 +130,12 @@
     CAtom pytyp = static_cast<GroundedObject const*>(_cgnd)->typ;
     try {
         py::list args;
-<<<<<<< HEAD
         for (size_t i = 0; i < vec_atom_len(_args); ++i) {
-=======
-        for (size_t i = 0; i < vec_atom_size(_args); ++i) {
->>>>>>> 89df6b21
             atom_ref_t arg_atom_ref = vec_atom_get(_args, i);
             args.append(CAtom(atom_clone(&arg_atom_ref)));
         }
         py::list result = call_execute_on_grounded_atom(pyobj, pytyp, args);
-<<<<<<< HEAD
-        for (auto& atom:  result) {
-=======
         for (py::handle atom:  result) {
->>>>>>> 89df6b21
             vec_atom_push(ret, atom_clone(atom.attr("catom").cast<CAtom>().ptr()));
         }
         return nullptr;
@@ -467,7 +451,6 @@
             }, "Create grounded atom");
     m.def("atom_free", [](CAtom atom) { atom_free(atom.obj); }, "Free C atom");
 
-<<<<<<< HEAD
     m.def("atom_eq", [](CAtom& a, CAtom& b) -> bool { return atom_eq(a.ptr(), b.ptr()); }, "Test if two atoms are equal");
     m.def("atom_to_str", [](CAtom& atom) {
             return func_to_string((write_to_buf_func_t)&atom_to_str, atom.ptr());
@@ -483,23 +466,6 @@
             return static_cast<GroundedObject const*>(atom_get_object(atom.ptr()))->pyobj;
         }, "Get object of the grounded atom");
     m.def("atom_get_grounded_type", [](CAtom& atom) {
-=======
-    m.def("atom_eq", [](CAtom a, CAtom b) -> bool { return atom_eq(a.ptr(), b.ptr()); }, "Test if two atoms are equal");
-    m.def("atom_to_str", [](CAtom atom) {
-            return func_to_string((write_to_buf_func_t)&atom_to_str, atom.ptr());
-        }, "Convert atom to human readable string");
-    m.def("atom_get_type", [](CAtom atom) { return atom_get_type(atom.ptr()); }, "Get type of the atom");
-    m.def("atom_get_name", [](CAtom atom) {
-            return func_to_string((write_to_buf_func_t)&atom_get_name, atom.ptr());
-        }, "Get name of the Symbol or Variable atom");
-    m.def("atom_get_space", [](CAtom atom) {
-            return CSpace(space_clone_ref(atom_get_space(atom.ptr())));
-        }, "Get the space inside of a Grounded atom wrapping a space");
-    m.def("atom_get_object", [](CAtom atom) {
-            return static_cast<GroundedObject const*>(atom_get_object(atom.ptr()))->pyobj;
-        }, "Get object of the grounded atom");
-    m.def("atom_get_grounded_type", [](CAtom atom) {
->>>>>>> 89df6b21
             return CAtom(atom_get_grounded_type(atom.ptr()));
         }, "Get object of the grounded atom");
     m.def("atom_get_children", [](CAtom& atom) {
@@ -512,33 +478,19 @@
             atom_iterate(atom.ptr(), atom_copy_to_list_callback, &atoms_list);
             return atoms_list;
         }, "Returns iterator to traverse child atoms recursively, depth first");
-<<<<<<< HEAD
     m.def("atom_match_atom", [](CAtom& a, CAtom& b) -> CBindingsSet {
             return CBindingsSet(atom_match_atom(a.ptr(), b.ptr()));
         }, "Matches one atom against another, establishing Bindings between variables");
     m.def("atoms_are_equivalent", [](CAtom& first, CAtom& second) {
-=======
-    m.def("atom_match_atom", [](CAtom a, CAtom b) -> CBindingsSet {
-            return CBindingsSet(atom_match_atom(a.ptr(), b.ptr()));
-        }, "Matches one atom against another, establishing Bindings between variables");
-    m.def("atoms_are_equivalent", [](CAtom first, CAtom second) {
->>>>>>> 89df6b21
             return atoms_are_equivalent(first.ptr(), second.ptr());
         }, "Check atom for equivalence");
 
     py::class_<CVecAtom>(m, "CVecAtom");
     m.def("vec_atom_new", []() { return CVecAtom(vec_atom_new()); }, "New vector of atoms");
-<<<<<<< HEAD
     m.def("vec_atom_free", [](CVecAtom& vec) { vec_atom_free(vec.obj); }, "Free vector of atoms");
     m.def("vec_atom_size", [](CVecAtom& vec) { return vec_atom_len(vec.ptr()); }, "Return size of the vector");
     m.def("vec_atom_push", [](CVecAtom& vec, CAtom atom) { vec_atom_push(vec.ptr(), atom_clone(atom.ptr())); }, "Push atom into vector");
     m.def("vec_atom_pop", [](CVecAtom& vec) { return CAtom(vec_atom_pop(vec.ptr())); }, "Push atom into vector");
-=======
-    m.def("vec_atom_free", [](CVecAtom vec) { vec_atom_free(vec.ptr); }, "Free vector of atoms");
-    m.def("vec_atom_size", [](CVecAtom vec) { return vec_atom_size(vec.ptr); }, "Return size of the vector");
-    m.def("vec_atom_push", [](CVecAtom vec, CAtom atom) { vec_atom_push(vec.ptr, atom_clone(atom.ptr())); }, "Push atom into vector");
-    m.def("vec_atom_pop", [](CVecAtom vec) { return CAtom(vec_atom_pop(vec.ptr)); }, "Push atom into vector");
->>>>>>> 89df6b21
 
     py::class_<CBindings>(m, "CBindings");
     m.def("bindings_new", []() { return CBindings(bindings_new()); }, "New bindings");
@@ -563,20 +515,12 @@
 
     m.def("bindings_resolve", [](CBindings bindings, char const* varName) -> nonstd::optional<CAtom> {
             auto const res = bindings_resolve(bindings.ptr, varName);
-<<<<<<< HEAD
-            return atom_is_null(&res) ? std::nullopt : std::optional(CAtom(res));
-=======
             return atom_is_null(&res) ? nonstd::nullopt : nonstd::optional<CAtom>(CAtom(res));
->>>>>>> 89df6b21
         }, "Resolve" );
 
     m.def("bindings_resolve_and_remove", [](CBindings bindings, char const* varName) -> nonstd::optional<CAtom> {
             auto const res = bindings_resolve_and_remove(bindings.ptr, varName);
-<<<<<<< HEAD
-            return atom_is_null(&res) ? std::nullopt : std::optional(CAtom(res));
-=======
             return atom_is_null(&res) ? nonstd::nullopt : nonstd::optional<CAtom>(CAtom(res));
->>>>>>> 89df6b21
         }, "Resolve and remove" );
 
     m.def("bindings_to_str", [](CBindings bindings) {
@@ -596,7 +540,6 @@
     py::class_<CBindingsSet>(m, "CBindingsSet");
     m.def("bindings_set_empty", []() { return CBindingsSet(bindings_set_empty()); }, "New BindingsSet with no Bindings");
     m.def("bindings_set_single", []() { return CBindingsSet(bindings_set_single()); }, "New BindingsSet with one new Bindings");
-<<<<<<< HEAD
     m.def("bindings_set_free", [](CBindingsSet& set) { bindings_set_free(set.obj); }, "Free BindingsSet");
     m.def("bindings_set_eq", [](CBindingsSet& set, CBindingsSet& other) { return bindings_set_eq(set.ptr(), other.ptr()); }, "Free BindingsSet");
     //TODO: I think we need better words for these concepts.  "empty" & "single" are placeholders for now.
@@ -620,31 +563,6 @@
         bindings_set_add_var_equality(set.ptr(), var_a.ptr(), var_b.ptr());
     }, "Asserts a binding between two variables for every Bindings in the BindingsSet" );
     m.def("bindings_set_merge_into", [](CBindingsSet& set, CBindingsSet& other) {
-=======
-    m.def("bindings_set_free", [](CBindingsSet set) { bindings_set_free(set.obj); }, "Free BindingsSet");
-    m.def("bindings_set_eq", [](CBindingsSet set, CBindingsSet other) { return bindings_set_eq(set.ptr(), other.ptr()); }, "Free BindingsSet");
-    //TODO: I think we need better words for these concepts.  "empty" & "single" are placeholders for now.
-    //https://github.com/trueagi-io/hyperon-experimental/issues/281
-    m.def("bindings_set_is_empty", [](CBindingsSet set) {
-        return bindings_set_is_empty(set.ptr());
-    }, "Returns true if BindingsSet contains no Bindings object (fully constrained)");
-    m.def("bindings_set_is_single", [](CBindingsSet set) {
-        return bindings_set_is_single(set.ptr());
-    }, "Returns true if BindingsSet contains no variable bindings (unconstrained)");
-    m.def("bindings_set_to_str", [](CBindingsSet set) {
-        return func_to_string((write_to_buf_func_t)&bindings_set_to_str, (void*)set.ptr());
-    }, "Convert BindingsSet to human readable string");
-    m.def("bindings_set_clone", [](CBindingsSet set) { return CBindingsSet(bindings_set_clone(set.ptr())); }, "Deep copy of BindingsSet");
-    m.def("bindings_set_from_bindings", [](CBindings bindings) { bindings_t* cloned_bindings = bindings_clone(bindings.ptr); return CBindingsSet(bindings_set_from_bindings(cloned_bindings)); }, "New BindingsSet from existing Bindings");
-    m.def("bindings_set_push", [](CBindingsSet set, CBindings bindings) { bindings_t* cloned_bindings = bindings_clone(bindings.ptr); bindings_set_push(set.ptr(), cloned_bindings); }, "Adds the Bindings to the BindingsSet");
-    m.def("bindings_set_add_var_binding", [](CBindingsSet set, CAtom var, CAtom value) {
-        bindings_set_add_var_binding(set.ptr(), var.ptr(), value.ptr());
-    }, "Asserts a binding between a variable and an atom for every Bindings in the BindingsSet" );
-    m.def("bindings_set_add_var_equality", [](CBindingsSet set, CAtom var_a, CAtom var_b) {
-        bindings_set_add_var_equality(set.ptr(), var_a.ptr(), var_b.ptr());
-    }, "Asserts a binding between two variables for every Bindings in the BindingsSet" );
-    m.def("bindings_set_merge_into", [](CBindingsSet set, CBindingsSet other) {
->>>>>>> 89df6b21
         bindings_set_merge_into(set.ptr(), other.ptr());
     }, "Merges the contents of the `other` BindingsSet into the `set` BindingsSet" );
     m.def("bindings_set_list", [](CBindingsSet& set) -> pybind11::list {
@@ -679,13 +597,8 @@
         return py_space->pyobj;
         }, "Accessor for the payload of a space implemented in Python");
     m.def("space_add", [](CSpace space, CAtom atom) { space_add(space.ptr, atom_clone(atom.ptr())); }, "Add atom into space");
-<<<<<<< HEAD
     m.def("space_remove", [](CSpace space, CAtom& atom) { return space_remove(space.ptr, atom.ptr()); }, "Remove atom from space");
     m.def("space_replace", [](CSpace space, CAtom& from, CAtom to) { return space_replace(space.ptr, from.ptr(), atom_clone(to.ptr())); }, "Replace atom from space");
-=======
-    m.def("space_remove", [](CSpace space, CAtom atom) { return space_remove(space.ptr, atom.ptr()); }, "Remove atom from space");
-    m.def("space_replace", [](CSpace space, CAtom from, CAtom to) { return space_replace(space.ptr, from.ptr(), atom_clone(to.ptr())); }, "Replace atom from space");
->>>>>>> 89df6b21
     m.def("space_eq", [](CSpace a, CSpace b) { return space_eq(a.ptr, b.ptr); }, "Check if two spaces are equal");
     m.def("space_atom_count", [](CSpace space) { return space_atom_count(space.ptr); }, "Return number of atoms in space, or -1 if the space is unable to determine the value");
     m.def("space_list", [](CSpace space) -> nonstd::optional<pybind11::list> {
@@ -696,11 +609,7 @@
             return nonstd::nullopt;
         }
     }, "Returns iterator to traverse atoms within a space");
-<<<<<<< HEAD
     m.def("space_query", [](CSpace space, CAtom& pattern) {
-=======
-    m.def("space_query", [](CSpace space, CAtom pattern) {
->>>>>>> 89df6b21
             bindings_set_t result_bindings_set = space_query(space.ptr, pattern.ptr());
             return CBindingsSet(result_bindings_set);
         }, "Query atoms from space by pattern");
@@ -753,17 +662,10 @@
         ADD_TYPE(EXPRESSION, "Expression")
         ADD_TYPE(GROUNDED, "Grounded")
         ADD_TYPE(GROUNDED_SPACE, "Space");
-<<<<<<< HEAD
     m.def("check_type", [](CSpace space, CAtom& atom, CAtom& type) {
             return check_type(space.ptr, atom.ptr(), type.ptr());
         }, "Check if atom is an instance of the passed type");
     m.def("validate_atom", [](CSpace space, CAtom& atom) {
-=======
-    m.def("check_type", [](CSpace space, CAtom atom, CAtom type) {
-            return check_type(space.ptr, atom.ptr(), type.ptr());
-        }, "Check if atom is an instance of the passed type");
-    m.def("validate_atom", [](CSpace space, CAtom atom) {
->>>>>>> 89df6b21
             return validate_atom(space.ptr, atom.ptr());
         }, "Validate expression arguments correspond to the operation type");
     m.def("get_atom_types", [](CSpace space, CAtom& atom) {
