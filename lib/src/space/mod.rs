//! Space is a storage for atoms with search queries execution capability.
//! This module is intended to keep different space implementations.

pub mod grounding;
<<<<<<< HEAD
pub mod module;
#[cfg(feature = "das")]
pub mod distributed;

use std::fmt::Display;
use std::rc::{Rc, Weak};
use std::cell::{RefCell, Ref, RefMut};
use std::borrow::Cow;

use hyperon_common::FlexRef;
use hyperon_atom::*;
use hyperon_atom::matcher::{BindingsSet, apply_bindings_to_atom_move};
use hyperon_atom::subexpr::split_expr;

/// Symbol to concatenate queries to space.
pub const COMMA_SYMBOL : Atom = sym!(",");

/// Contains information about space modification event.
#[derive(Clone, Debug, PartialEq)]
pub enum SpaceEvent {
    /// Atom is added into a space.
    Add(Atom),
    /// Atom is removed from space.
    Remove(Atom),
    /// First atom is replaced by the second one.
    Replace(Atom, Atom),
}

/// Space modification event observer trait.
///
/// # Examples
///
/// ```
/// use hyperon_atom::sym;
/// use hyperon::space::*;
/// use hyperon::space::grounding::*;
/// use std::rc::Rc;
/// use std::cell::RefCell;
///
/// struct MyObserver {
///     events: Vec<SpaceEvent>
/// }
///
/// impl SpaceObserver for MyObserver {
///     fn notify(&mut self, event: &SpaceEvent) {
///         self.events.push(event.clone());
///     }
/// }
///
/// let mut space = GroundingSpace::new();
/// let observer = space.common().register_observer(MyObserver{ events: Vec::new() });
/// 
/// space.add(sym!("A"));
/// space.replace(&sym!("A"), sym!("B"));
/// space.remove(&sym!("B"));
///
/// assert_eq!(observer.borrow().events, vec![SpaceEvent::Add(sym!("A")),
///     SpaceEvent::Replace(sym!("A"), sym!("B")),
///     SpaceEvent::Remove(sym!("B"))]);
/// ```
pub trait SpaceObserver {
    /// Notifies about space modification.
    fn notify(&mut self, event: &SpaceEvent);
}

/// A reference to a SpaceObserver that has been registered with a Space
#[derive(Clone)]
pub struct SpaceObserverRef<T: SpaceObserver> (Rc<RefCell<T>>);

impl<T: SpaceObserver> SpaceObserverRef<T> {
    /// Returns a [Ref] to mutably access the [SpaceObserver]
    pub fn borrow(&self) -> Ref<T> {
        self.0.borrow()
    }
    /// Returns a [RefMut] to mutably access the [SpaceObserver]
    pub fn borrow_mut(&self) -> RefMut<T> {
        self.0.borrow_mut()
    }
    /// Returns the contents of the `SpaceObserverRef`
    ///
    /// This method is used in the implementation of the C API bindings, and is probably
    /// not necessary for Rust API clients
    pub fn into_inner(self) -> Rc<RefCell<T>> {
        self.0
    }
}

impl<T: SpaceObserver> From<Rc<RefCell<T>>> for SpaceObserverRef<T> {
    fn from(observer: Rc<RefCell<T>>) -> Self {
        Self(observer)
    }
}

/// A common object that needs to be maintained by all objects implementing the Space trait
#[derive(Default)]
pub struct SpaceCommon {
    observers: RefCell<Vec<Weak<RefCell<dyn SpaceObserver>>>>,
}
impl SpaceCommon {
    /// Registers space modifications `observer`. Observer is automatically deregistered when
    /// the returned [SpaceObserverRef] and any clones are dropped.
    /// 
    /// See [SpaceObserver] for usage example.
    pub fn register_observer<T: SpaceObserver + 'static>(&self, observer: T) -> SpaceObserverRef<T> {
        let observer_ref = Rc::new(RefCell::new(observer));
        self.observers.borrow_mut().push(Rc::downgrade(&observer_ref) as Weak<RefCell<dyn SpaceObserver>>);
        SpaceObserverRef(observer_ref)
    }

    /// Notifies all registered observers about space modification `event`.
    pub fn notify_all_observers(&self, event: &SpaceEvent) {
        let mut cleanup = false;
        for observer in self.observers.borrow_mut().iter() {
            if let Some(observer) = observer.upgrade() {
                observer.borrow_mut().notify(event);
            } else {
                cleanup = true;
            }
        }
        if cleanup {
            self.observers.borrow_mut().retain(|w| w.strong_count() > 0);
        }
    }
}

impl Clone for SpaceCommon {
    fn clone(&self) -> Self {
        Self {
            //We don't want to clone observers when a space is cloned, as that leads to a situation
            // where an observer can't know which space an event pertains to
            observers: RefCell::new(vec![]),
        }
    }
}

/// An interface for visiting space atoms.
pub trait SpaceVisitor {
    /// Method is called by [Space::visit] implementation for each atom from the atomspace.
    fn accept(&mut self, atom: Cow<Atom>);
}

/// One can use closure instead of implementing [SpaceVisitor] interface manually.
impl<T> SpaceVisitor for T where T: FnMut(Cow<Atom>) {
    fn accept(&mut self, atom: Cow<Atom>) {
        (*self)(atom)
    }
}

/// Read-only space trait.
pub trait Space: std::fmt::Debug + std::fmt::Display {
    /// Access the SpaceCommon object owned by the Space
    fn common(&self) -> FlexRef<SpaceCommon>;

    /// Executes `query` on the space and returns variable bindings found.
    /// Query may include sub-queries glued by [grounding::COMMA_SYMBOL] symbol. 
    /// Each [Bindings](crate::atom::matcher::Bindings) instance in the returned [BindingsSet]
    /// represents single result.
    ///
    /// # Examples
    ///
    /// ```
    /// use hyperon_atom::{expr, bind_set, sym};
    /// use hyperon_atom::matcher::BindingsSet;
    /// use hyperon::space::grounding::GroundingSpace;
    ///
    /// let space = GroundingSpace::from_vec(vec![expr!("A" "B"), expr!("B" "C")]);
    /// let query = expr!("," ("A" x) (x "C"));
    ///
    /// let result = space.query(&query);
    ///
    /// assert_eq!(result, bind_set![{x: sym!("B")}]);
    /// ```
    fn query(&self, query: &Atom) -> BindingsSet;

    /// Executes `pattern` query on the space and for each result substitutes
    /// variables in `template` by the values from `pattern`. Returns results
    /// of the substitution.
    ///
    /// # Examples
    ///
    /// ```
    /// use hyperon_common::assert_eq_no_order;
    /// use hyperon_atom::expr;
    /// use hyperon::space::Space;
    /// use hyperon::space::grounding::GroundingSpace;
    ///
    /// let space = GroundingSpace::from_vec(vec![expr!("A" "B"), expr!("A" "C")]);
    ///
    /// let result = space.subst(&expr!("A" x), &expr!("D" x));
    ///
    /// assert_eq_no_order!(result, vec![expr!("D" "B"), expr!("D" "C")]);
    /// ```
    fn subst(&self, pattern: &Atom, template: &Atom) -> Vec<Atom> {
        self.query(pattern).drain(0..)
            .map(| bindings | apply_bindings_to_atom_move(template.clone(), &bindings))
            .collect()
    }

    /// Returns the number of Atoms in the space, or None if this can't be determined
    fn atom_count(&self) -> Option<usize> {
        None
    }

    /// Visit each atom of the space and call [SpaceVisitor::accept] method.
    /// This method is optional. Return `Err(())` if method is not implemented.
    /// `Cow<Atom>` is used to allow passing both references and values. First
    /// is appropriate for collection based atomspace. Second one is more
    /// usable if atomspace is a generator or when values cannot be extracted
    /// easily and should be reconstructed instead.
    fn visit(&self, v: &mut dyn SpaceVisitor) -> Result<(), ()>;

    /// Returns an `&dyn `[Any](std::any::Any) for spaces where this is possible
    fn as_any(&self) -> &dyn std::any::Any;
}

/// Mutable space trait.
pub trait SpaceMut: Space {
    /// Adds `atom` into space.
    ///
    /// # Examples
    ///
    /// ```
    /// use hyperon_atom::sym;
    /// use hyperon_atom::matcher::BindingsSet;
    /// use hyperon::space::grounding::GroundingSpace;
    ///
    /// let mut space = GroundingSpace::from_vec(vec![sym!("A")]);
    /// 
    /// space.add(sym!("B"));
    ///
    /// assert_eq!(space.query(&sym!("A")), BindingsSet::single());
    /// assert_eq!(space.query(&sym!("B")), BindingsSet::single());
    /// assert_eq!(space.query(&sym!("C")), BindingsSet::empty());
    /// ```
    fn add(&mut self, atom: Atom);

    /// Removes `atom` from space. Returns true if atom was found and removed,
    /// and false otherwise.
    ///
    /// # Examples
    ///
    /// ```
    /// use hyperon_atom::sym;
    /// use hyperon_atom::matcher::BindingsSet;
    /// use hyperon::space::grounding::GroundingSpace;
    ///
    /// let mut space = GroundingSpace::from_vec(vec![sym!("A")]);
    /// 
    /// space.remove(&sym!("A"));
    ///
    /// assert_eq!(space.query(&sym!("A")), BindingsSet::empty());
    /// ```
    fn remove(&mut self, atom: &Atom) -> bool;

    /// Replaces `from` atom to `to` atom inside space. Doesn't add `to` when
    /// `from` is not found. Returns true if atom was found and replaced, and
    /// false otherwise.
    ///
    /// # Examples
    ///
    /// ```
    /// use hyperon_atom::sym;
    /// use hyperon_atom::matcher::BindingsSet;
    /// use hyperon::space::grounding::GroundingSpace;
    ///
    /// let mut space = GroundingSpace::from_vec(vec![sym!("A")]);
    /// 
    /// space.replace(&sym!("A"), sym!("B"));
    ///
    /// assert_eq!(space.query(&sym!("A")), BindingsSet::empty());
    /// assert_eq!(space.query(&sym!("B")), BindingsSet::single());
    /// ```
    fn replace(&mut self, from: &Atom, to: Atom) -> bool;

    /// Returns an `&mut dyn `[Any](std::any::Any) for spaces where this is possible
    fn as_any_mut(&mut self) -> &mut dyn std::any::Any;
}

#[derive(Clone)]
pub struct DynSpace(Rc<RefCell<dyn SpaceMut>>);

impl DynSpace {
    pub fn new<T: SpaceMut + 'static>(space: T) -> Self {
        let shared = Rc::new(RefCell::new(space));
        DynSpace(shared)
    }
    pub fn borrow(&self) -> Ref<dyn SpaceMut> {
        self.0.borrow()
    }
    pub fn borrow_mut(&self) -> RefMut<dyn SpaceMut> {
        self.0.borrow_mut()
    }
    pub fn common(&self) -> FlexRef<SpaceCommon> {
        FlexRef::from_ref_cell(Ref::map(self.0.borrow(), |space| space.common().into_simple()))
    }
}

impl<T: SpaceMut + 'static> From<T> for DynSpace {
    fn from(value: T) -> Self {
        DynSpace::new(value)
    }
}

impl core::fmt::Debug for DynSpace {
    fn fmt(&self, f: &mut std::fmt::Formatter<'_>) -> std::fmt::Result {
        write!(f, "{:?}", self.0)
    }
}

impl Display for DynSpace {
    fn fmt(&self, f: &mut std::fmt::Formatter<'_>) -> std::fmt::Result {
        write!(f, "{}", &*self.0.borrow())
    }
}

impl PartialEq for DynSpace {
    fn eq(&self, other: &Self) -> bool {
        std::ptr::addr_eq(RefCell::as_ptr(&self.0), RefCell::as_ptr(&other.0))
    }
}

impl hyperon_atom::Grounded for DynSpace {
    fn type_(&self) -> Atom {
        crate::metta::ATOM_TYPE_SPACE
    }

    fn as_match(&self) -> Option<&dyn CustomMatch> {
        Some(self)
    }
}

impl CustomMatch for DynSpace {
    fn match_(&self, other: &Atom) -> matcher::MatchResultIter {
        Box::new(self.borrow().query(other).into_iter())
    }
}

fn complex_query<F>(query: &Atom, single_query: F) -> BindingsSet
where
    F: Fn(&Atom) -> BindingsSet,
{
    log::debug!("complex_query: query: {}", query);
    match split_expr(query) {
        // Cannot match with COMMA_SYMBOL here, because Rust allows
        // it only when Atom has PartialEq and Eq derived.
        Some((sym @ Atom::Symbol(_), args)) if *sym == COMMA_SYMBOL => {
            args.fold(BindingsSet::single(),
                |mut acc, query| {
                    let result = if acc.is_empty() {
                        acc
                    } else {
                        acc.drain(0..).flat_map(|prev| -> BindingsSet {
                            let query = matcher::apply_bindings_to_atom_move(query.clone(), &prev);
                            let mut res = single_query(&query);
                            res.drain(0..)
                                .flat_map(|next| next.merge(&prev))
                                .collect()
                        }).collect()
                    };
                    log::debug!("ModuleSpace::query: current result: {}", result);
                    result
                })
        },
        _ => single_query(query),
    }
}
=======
pub mod module;
>>>>>>> da46ca11
<|MERGE_RESOLUTION|>--- conflicted
+++ resolved
@@ -2,373 +2,4 @@
 //! This module is intended to keep different space implementations.
 
 pub mod grounding;
-<<<<<<< HEAD
-pub mod module;
-#[cfg(feature = "das")]
-pub mod distributed;
-
-use std::fmt::Display;
-use std::rc::{Rc, Weak};
-use std::cell::{RefCell, Ref, RefMut};
-use std::borrow::Cow;
-
-use hyperon_common::FlexRef;
-use hyperon_atom::*;
-use hyperon_atom::matcher::{BindingsSet, apply_bindings_to_atom_move};
-use hyperon_atom::subexpr::split_expr;
-
-/// Symbol to concatenate queries to space.
-pub const COMMA_SYMBOL : Atom = sym!(",");
-
-/// Contains information about space modification event.
-#[derive(Clone, Debug, PartialEq)]
-pub enum SpaceEvent {
-    /// Atom is added into a space.
-    Add(Atom),
-    /// Atom is removed from space.
-    Remove(Atom),
-    /// First atom is replaced by the second one.
-    Replace(Atom, Atom),
-}
-
-/// Space modification event observer trait.
-///
-/// # Examples
-///
-/// ```
-/// use hyperon_atom::sym;
-/// use hyperon::space::*;
-/// use hyperon::space::grounding::*;
-/// use std::rc::Rc;
-/// use std::cell::RefCell;
-///
-/// struct MyObserver {
-///     events: Vec<SpaceEvent>
-/// }
-///
-/// impl SpaceObserver for MyObserver {
-///     fn notify(&mut self, event: &SpaceEvent) {
-///         self.events.push(event.clone());
-///     }
-/// }
-///
-/// let mut space = GroundingSpace::new();
-/// let observer = space.common().register_observer(MyObserver{ events: Vec::new() });
-/// 
-/// space.add(sym!("A"));
-/// space.replace(&sym!("A"), sym!("B"));
-/// space.remove(&sym!("B"));
-///
-/// assert_eq!(observer.borrow().events, vec![SpaceEvent::Add(sym!("A")),
-///     SpaceEvent::Replace(sym!("A"), sym!("B")),
-///     SpaceEvent::Remove(sym!("B"))]);
-/// ```
-pub trait SpaceObserver {
-    /// Notifies about space modification.
-    fn notify(&mut self, event: &SpaceEvent);
-}
-
-/// A reference to a SpaceObserver that has been registered with a Space
-#[derive(Clone)]
-pub struct SpaceObserverRef<T: SpaceObserver> (Rc<RefCell<T>>);
-
-impl<T: SpaceObserver> SpaceObserverRef<T> {
-    /// Returns a [Ref] to mutably access the [SpaceObserver]
-    pub fn borrow(&self) -> Ref<T> {
-        self.0.borrow()
-    }
-    /// Returns a [RefMut] to mutably access the [SpaceObserver]
-    pub fn borrow_mut(&self) -> RefMut<T> {
-        self.0.borrow_mut()
-    }
-    /// Returns the contents of the `SpaceObserverRef`
-    ///
-    /// This method is used in the implementation of the C API bindings, and is probably
-    /// not necessary for Rust API clients
-    pub fn into_inner(self) -> Rc<RefCell<T>> {
-        self.0
-    }
-}
-
-impl<T: SpaceObserver> From<Rc<RefCell<T>>> for SpaceObserverRef<T> {
-    fn from(observer: Rc<RefCell<T>>) -> Self {
-        Self(observer)
-    }
-}
-
-/// A common object that needs to be maintained by all objects implementing the Space trait
-#[derive(Default)]
-pub struct SpaceCommon {
-    observers: RefCell<Vec<Weak<RefCell<dyn SpaceObserver>>>>,
-}
-impl SpaceCommon {
-    /// Registers space modifications `observer`. Observer is automatically deregistered when
-    /// the returned [SpaceObserverRef] and any clones are dropped.
-    /// 
-    /// See [SpaceObserver] for usage example.
-    pub fn register_observer<T: SpaceObserver + 'static>(&self, observer: T) -> SpaceObserverRef<T> {
-        let observer_ref = Rc::new(RefCell::new(observer));
-        self.observers.borrow_mut().push(Rc::downgrade(&observer_ref) as Weak<RefCell<dyn SpaceObserver>>);
-        SpaceObserverRef(observer_ref)
-    }
-
-    /// Notifies all registered observers about space modification `event`.
-    pub fn notify_all_observers(&self, event: &SpaceEvent) {
-        let mut cleanup = false;
-        for observer in self.observers.borrow_mut().iter() {
-            if let Some(observer) = observer.upgrade() {
-                observer.borrow_mut().notify(event);
-            } else {
-                cleanup = true;
-            }
-        }
-        if cleanup {
-            self.observers.borrow_mut().retain(|w| w.strong_count() > 0);
-        }
-    }
-}
-
-impl Clone for SpaceCommon {
-    fn clone(&self) -> Self {
-        Self {
-            //We don't want to clone observers when a space is cloned, as that leads to a situation
-            // where an observer can't know which space an event pertains to
-            observers: RefCell::new(vec![]),
-        }
-    }
-}
-
-/// An interface for visiting space atoms.
-pub trait SpaceVisitor {
-    /// Method is called by [Space::visit] implementation for each atom from the atomspace.
-    fn accept(&mut self, atom: Cow<Atom>);
-}
-
-/// One can use closure instead of implementing [SpaceVisitor] interface manually.
-impl<T> SpaceVisitor for T where T: FnMut(Cow<Atom>) {
-    fn accept(&mut self, atom: Cow<Atom>) {
-        (*self)(atom)
-    }
-}
-
-/// Read-only space trait.
-pub trait Space: std::fmt::Debug + std::fmt::Display {
-    /// Access the SpaceCommon object owned by the Space
-    fn common(&self) -> FlexRef<SpaceCommon>;
-
-    /// Executes `query` on the space and returns variable bindings found.
-    /// Query may include sub-queries glued by [grounding::COMMA_SYMBOL] symbol. 
-    /// Each [Bindings](crate::atom::matcher::Bindings) instance in the returned [BindingsSet]
-    /// represents single result.
-    ///
-    /// # Examples
-    ///
-    /// ```
-    /// use hyperon_atom::{expr, bind_set, sym};
-    /// use hyperon_atom::matcher::BindingsSet;
-    /// use hyperon::space::grounding::GroundingSpace;
-    ///
-    /// let space = GroundingSpace::from_vec(vec![expr!("A" "B"), expr!("B" "C")]);
-    /// let query = expr!("," ("A" x) (x "C"));
-    ///
-    /// let result = space.query(&query);
-    ///
-    /// assert_eq!(result, bind_set![{x: sym!("B")}]);
-    /// ```
-    fn query(&self, query: &Atom) -> BindingsSet;
-
-    /// Executes `pattern` query on the space and for each result substitutes
-    /// variables in `template` by the values from `pattern`. Returns results
-    /// of the substitution.
-    ///
-    /// # Examples
-    ///
-    /// ```
-    /// use hyperon_common::assert_eq_no_order;
-    /// use hyperon_atom::expr;
-    /// use hyperon::space::Space;
-    /// use hyperon::space::grounding::GroundingSpace;
-    ///
-    /// let space = GroundingSpace::from_vec(vec![expr!("A" "B"), expr!("A" "C")]);
-    ///
-    /// let result = space.subst(&expr!("A" x), &expr!("D" x));
-    ///
-    /// assert_eq_no_order!(result, vec![expr!("D" "B"), expr!("D" "C")]);
-    /// ```
-    fn subst(&self, pattern: &Atom, template: &Atom) -> Vec<Atom> {
-        self.query(pattern).drain(0..)
-            .map(| bindings | apply_bindings_to_atom_move(template.clone(), &bindings))
-            .collect()
-    }
-
-    /// Returns the number of Atoms in the space, or None if this can't be determined
-    fn atom_count(&self) -> Option<usize> {
-        None
-    }
-
-    /// Visit each atom of the space and call [SpaceVisitor::accept] method.
-    /// This method is optional. Return `Err(())` if method is not implemented.
-    /// `Cow<Atom>` is used to allow passing both references and values. First
-    /// is appropriate for collection based atomspace. Second one is more
-    /// usable if atomspace is a generator or when values cannot be extracted
-    /// easily and should be reconstructed instead.
-    fn visit(&self, v: &mut dyn SpaceVisitor) -> Result<(), ()>;
-
-    /// Returns an `&dyn `[Any](std::any::Any) for spaces where this is possible
-    fn as_any(&self) -> &dyn std::any::Any;
-}
-
-/// Mutable space trait.
-pub trait SpaceMut: Space {
-    /// Adds `atom` into space.
-    ///
-    /// # Examples
-    ///
-    /// ```
-    /// use hyperon_atom::sym;
-    /// use hyperon_atom::matcher::BindingsSet;
-    /// use hyperon::space::grounding::GroundingSpace;
-    ///
-    /// let mut space = GroundingSpace::from_vec(vec![sym!("A")]);
-    /// 
-    /// space.add(sym!("B"));
-    ///
-    /// assert_eq!(space.query(&sym!("A")), BindingsSet::single());
-    /// assert_eq!(space.query(&sym!("B")), BindingsSet::single());
-    /// assert_eq!(space.query(&sym!("C")), BindingsSet::empty());
-    /// ```
-    fn add(&mut self, atom: Atom);
-
-    /// Removes `atom` from space. Returns true if atom was found and removed,
-    /// and false otherwise.
-    ///
-    /// # Examples
-    ///
-    /// ```
-    /// use hyperon_atom::sym;
-    /// use hyperon_atom::matcher::BindingsSet;
-    /// use hyperon::space::grounding::GroundingSpace;
-    ///
-    /// let mut space = GroundingSpace::from_vec(vec![sym!("A")]);
-    /// 
-    /// space.remove(&sym!("A"));
-    ///
-    /// assert_eq!(space.query(&sym!("A")), BindingsSet::empty());
-    /// ```
-    fn remove(&mut self, atom: &Atom) -> bool;
-
-    /// Replaces `from` atom to `to` atom inside space. Doesn't add `to` when
-    /// `from` is not found. Returns true if atom was found and replaced, and
-    /// false otherwise.
-    ///
-    /// # Examples
-    ///
-    /// ```
-    /// use hyperon_atom::sym;
-    /// use hyperon_atom::matcher::BindingsSet;
-    /// use hyperon::space::grounding::GroundingSpace;
-    ///
-    /// let mut space = GroundingSpace::from_vec(vec![sym!("A")]);
-    /// 
-    /// space.replace(&sym!("A"), sym!("B"));
-    ///
-    /// assert_eq!(space.query(&sym!("A")), BindingsSet::empty());
-    /// assert_eq!(space.query(&sym!("B")), BindingsSet::single());
-    /// ```
-    fn replace(&mut self, from: &Atom, to: Atom) -> bool;
-
-    /// Returns an `&mut dyn `[Any](std::any::Any) for spaces where this is possible
-    fn as_any_mut(&mut self) -> &mut dyn std::any::Any;
-}
-
-#[derive(Clone)]
-pub struct DynSpace(Rc<RefCell<dyn SpaceMut>>);
-
-impl DynSpace {
-    pub fn new<T: SpaceMut + 'static>(space: T) -> Self {
-        let shared = Rc::new(RefCell::new(space));
-        DynSpace(shared)
-    }
-    pub fn borrow(&self) -> Ref<dyn SpaceMut> {
-        self.0.borrow()
-    }
-    pub fn borrow_mut(&self) -> RefMut<dyn SpaceMut> {
-        self.0.borrow_mut()
-    }
-    pub fn common(&self) -> FlexRef<SpaceCommon> {
-        FlexRef::from_ref_cell(Ref::map(self.0.borrow(), |space| space.common().into_simple()))
-    }
-}
-
-impl<T: SpaceMut + 'static> From<T> for DynSpace {
-    fn from(value: T) -> Self {
-        DynSpace::new(value)
-    }
-}
-
-impl core::fmt::Debug for DynSpace {
-    fn fmt(&self, f: &mut std::fmt::Formatter<'_>) -> std::fmt::Result {
-        write!(f, "{:?}", self.0)
-    }
-}
-
-impl Display for DynSpace {
-    fn fmt(&self, f: &mut std::fmt::Formatter<'_>) -> std::fmt::Result {
-        write!(f, "{}", &*self.0.borrow())
-    }
-}
-
-impl PartialEq for DynSpace {
-    fn eq(&self, other: &Self) -> bool {
-        std::ptr::addr_eq(RefCell::as_ptr(&self.0), RefCell::as_ptr(&other.0))
-    }
-}
-
-impl hyperon_atom::Grounded for DynSpace {
-    fn type_(&self) -> Atom {
-        crate::metta::ATOM_TYPE_SPACE
-    }
-
-    fn as_match(&self) -> Option<&dyn CustomMatch> {
-        Some(self)
-    }
-}
-
-impl CustomMatch for DynSpace {
-    fn match_(&self, other: &Atom) -> matcher::MatchResultIter {
-        Box::new(self.borrow().query(other).into_iter())
-    }
-}
-
-fn complex_query<F>(query: &Atom, single_query: F) -> BindingsSet
-where
-    F: Fn(&Atom) -> BindingsSet,
-{
-    log::debug!("complex_query: query: {}", query);
-    match split_expr(query) {
-        // Cannot match with COMMA_SYMBOL here, because Rust allows
-        // it only when Atom has PartialEq and Eq derived.
-        Some((sym @ Atom::Symbol(_), args)) if *sym == COMMA_SYMBOL => {
-            args.fold(BindingsSet::single(),
-                |mut acc, query| {
-                    let result = if acc.is_empty() {
-                        acc
-                    } else {
-                        acc.drain(0..).flat_map(|prev| -> BindingsSet {
-                            let query = matcher::apply_bindings_to_atom_move(query.clone(), &prev);
-                            let mut res = single_query(&query);
-                            res.drain(0..)
-                                .flat_map(|next| next.merge(&prev))
-                                .collect()
-                        }).collect()
-                    };
-                    log::debug!("ModuleSpace::query: current result: {}", result);
-                    result
-                })
-        },
-        _ => single_query(query),
-    }
-}
-=======
-pub mod module;
->>>>>>> da46ca11
+pub mod module;