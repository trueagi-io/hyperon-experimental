--- conflicted
+++ resolved
@@ -1037,50 +1037,7 @@
 }
 
 #[derive(Clone, Debug)]
-<<<<<<< HEAD
-pub struct IndexAtomOp {
-    pub(crate) space: DynSpace,
-}
-
-grounded_op!(IndexAtomOp, "index-atom");
-
-impl IndexAtomOp {
-    pub fn new(space: DynSpace) -> Self {
-        Self{ space }
-    }
-}
-
-impl Grounded for IndexAtomOp {
-    fn type_(&self) -> Atom {
-        Atom::expr([ARROW_SYMBOL, ATOM_TYPE_EXPRESSION, ATOM_TYPE_ATOM, ATOM_TYPE_ATOM])
-    }
-
-    fn as_execute(&self) -> Option<&dyn CustomExecute> {
-        Some(self)
-    }
-}
-
-impl CustomExecute for IndexAtomOp {
-    fn execute(&self, args: &[Atom]) -> Result<Vec<Atom>, ExecError> {
-        let arg_error = || ExecError::from("index-atom expects two arguments: expression and atom");
-        let expr = args.get(0).ok_or_else(arg_error)?;
-        let atom = args.get(1).ok_or_else(arg_error)?;
-        let actual = interpret_no_error(self.space.clone(), expr)?;
-        //let chld = atom_as_expr(expr).ok_or_else(arg_error)?.children();
-        //let mut res = vec![atom.clone()];
-        //res.extend(chld.clone());
-        //Ok(vec![Atom::expr(actual)])
-        unit_result()
-    }
-}
-
-#[derive(Clone, Debug)]
-pub struct UniqueOp {
-    pub(crate) space: DynSpace,
-}
-=======
 pub struct UniqueAtomOp {}
->>>>>>> 54b3aaab
 
 grounded_op!(UniqueAtomOp, "unique-atom");
 
@@ -1365,6 +1322,35 @@
             let mut res = vec![atom.clone()];
             res.extend(chld.clone());
             Ok(vec![Atom::expr(res)])
+        }
+    }
+
+    #[derive(Clone, Debug)]
+    pub struct IndexAtomOp {}
+
+    grounded_op!(IndexAtomOp, "index-atom");
+
+    impl Grounded for IndexAtomOp {
+        fn type_(&self) -> Atom {
+            Atom::expr([ARROW_SYMBOL, ATOM_TYPE_EXPRESSION, ATOM_TYPE_ATOM, ATOM_TYPE_ATOM])
+        }
+
+        fn as_execute(&self) -> Option<&dyn CustomExecute> {
+            Some(self)
+        }
+    }
+
+    impl CustomExecute for IndexAtomOp {
+        fn execute(&self, args: &[Atom]) -> Result<Vec<Atom>, ExecError> {
+            let arg_error = || ExecError::from("index-atom expects two arguments: expression and atom");
+            let expr = args.get(0).ok_or_else(arg_error)?;
+            let atom = args.get(1).ok_or_else(arg_error)?;
+            let actual = interpret_no_error(self.space.clone(), expr)?;
+            //let chld = atom_as_expr(expr).ok_or_else(arg_error)?.children();
+            //let mut res = vec![atom.clone()];
+            //res.extend(chld.clone());
+            //Ok(vec![Atom::expr(actual)])
+            unit_result()
         }
     }
 
