use crate::*;
use crate::matcher::MatchResultIter;
use crate::space::*;
use crate::metta::*;
use crate::metta::text::Tokenizer;
use crate::metta::interpreter::interpret;
use crate::metta::text::SExprParser;
use crate::metta::runner::{Metta, RunContext, ModuleDescriptor, ModuleLoader};
use crate::metta::types::{get_atom_types, get_meta_type};
use crate::common::shared::Shared;
use crate::common::assert::vec_eq_no_order;
use crate::common::ReplacingMapper;

use std::convert::TryFrom;
use std::rc::Rc;
use std::cell::RefCell;
use std::fmt::Display;
use std::collections::HashMap;
use std::iter::FromIterator;
use regex::Regex;

use super::arithmetics::*;

pub const VOID_SYMBOL : Atom = sym!("%void%");

fn unit_result() -> Result<Vec<Atom>, ExecError> {
    Ok(vec![UNIT_ATOM()])
}

// TODO: remove hiding errors completely after making it possible passing
// them to the user
fn interpret_no_error(space: DynSpace, expr: &Atom) -> Result<Vec<Atom>, String> {
    let result = interpret(space, expr);
    log::debug!("interpret_no_error: interpretation expr: {}, result {:?}", expr, result);
    match result {
        Ok(result) => Ok(result),
        Err(_) => Ok(vec![]),
    }
}

#[derive(Clone, Debug)]
pub struct ImportOp {
    //TODO-HACK: This is a terrible horrible ugly hack that should not be merged
    context: std::sync::Arc<std::sync::Mutex<Vec<std::sync::Arc<&'static mut RunContext<'static, 'static, 'static>>>>>,
}

impl PartialEq for ImportOp {
    fn eq(&self, _other: &Self) -> bool { true }
}

impl ImportOp {
    pub fn new(metta: Metta) -> Self {
        Self{ context: metta.0.context.clone() }
    }
}

impl Display for ImportOp {
    fn fmt(&self, f: &mut std::fmt::Formatter<'_>) -> std::fmt::Result {
        write!(f, "import!")
    }
}

impl Grounded for ImportOp {
    fn type_(&self) -> Atom {
        //QUESTION: How do we express that we can accept a variable number of arguments?
        // Ideally the "import as" / "import into" part would be optional
        Atom::expr([ARROW_SYMBOL, ATOM_TYPE_ATOM, ATOM_TYPE_ATOM, UNIT_TYPE()])
    }

    fn execute(&self, args: &[Atom]) -> Result<Vec<Atom>, ExecError> {
        //QUESTION: "Import" can mean several (3) different things.  In Python parlance, it can mean
        //1. "import module" opt. ("as bar")
        //2. "from module import foo" opt. ("as bar")
        //3. "from module import *"
        //
        //Do we want one MeTTa operation with multiple ways of invoking it?  Or do we want different
        // implementations for different versions of the import operation?  (since we don't have key-words)
        // like "from" and "as" (unless we want to add them)
        //
        //The old version of this operation supported 1. or 3., depending on whether a "space" argument
        // mapped to an atom that already existed or not.  If the space atom existed and was a Space, then
        // the operation would perform behavior 3 (by importing only the space atom and no token).
        // Otherwise it would perform behavior 1, by adding a token, but not adding the child space atom to
        // the parent space.
        //
        //For now, in order to not lose functionality, I have kept this behavior although reversed the
        // order of the module name and the destination arguments.
        //
        // ** TO SUMMARIZE **
        // If the destination argument is the &self Space atom, the behavior is (3) ie "from module import *",
        // and if the destination argument is a Symbol atom, the behavior is (1) ie "import module as foo"
        //
        //The Underlying functionality for behavior 2 exists in MettaMod::import_item_from_dependency_as,
        //  but it isn't called yet because I wanted to discuss the way to expose it as a MeTTa op.
        //For behavior 3, there are deeper questions about desired behavior around tokenizer entries,
        //  transitive imports, etc.  I have summarized those concerns in the discussion comments above
        //  MettaMod::import_all_from_dependency
        //

        let arg_error = || ExecError::from("import! expects a module name argument, and an optional destination");
        let mod_name_atom = args.get(0).ok_or_else(arg_error)?;
        let dest_arg = args.get(1);

        // TODO: replace Symbol by grounded String?
<<<<<<< HEAD
        let mod_name = match mod_name_atom {
            Atom::Symbol(mod_name) => mod_name.name(),
            _ => return Err("import! expects a module name as the first argument".into())
=======
        if let Atom::Symbol(file) = file {

            //Check each include directory in order, until we find the module we're looking for
            for include_dir in self.metta.search_paths() {
                let mut path: PathBuf = include_dir.into();
                path.push(file.name());
                path = path.canonicalize().unwrap_or(path);
                if path.exists() {
                    module_path = Some(path);
                    break;
                }
            }
        } else {
            return Err("import! expects a file path as a second argument".into())
        }
        let module_space = match module_path {
            Some(path) => {
                log::debug!("ImportOp::execute: import! load file, full path: {}", path.display());
                self.metta.load_module_space(path)?
            }
            None => return Err(format!("Failed to load module {file:?}; could not locate file").into())
>>>>>>> 904da1c0
        };

        // Load the module into the runner, or get the ModId if it's already loaded
        //TODO: Remove this hack to access the RunContext, when it's part of the arguments to `execute`
        let context = self.context.lock().unwrap().last().unwrap().clone();
        let mod_id = context.load_module(mod_name)?;

        // Import the module, as per the behavior described above
        match dest_arg {
            Some(Atom::Symbol(dest_sym)) => {
                context.module().import_dependency_as(&context.metta, mod_id, Some(dest_sym.name().to_string()))?;
            }
            None => {
                //TODO: Currently this pattern is unreachable on account of arity-checking in the MeTTa
                // interpreter, but I have the code path in here for when it is possible
                context.module().import_dependency_as(&context.metta, mod_id, None)?;
            },
            Some(other_atom) => {
                match &other_atom {
                    Atom::Grounded(_) if Atom::as_gnd::<DynSpace>(other_atom) == Some(context.module().space()) => {
                        context.module().import_dependency_legacy(&context.metta, mod_id)?;
                    },
                    _ => {
                        return Err(format!("import! destination argument must be a symbol atom or &self.  Found: {other_atom:?}").into());
                    }
                }
            }
        }

        unit_result()
    }

    fn match_(&self, other: &Atom) -> MatchResultIter {
        match_by_equality(self, other)
    }
}

#[derive(Clone, PartialEq, Debug)]
pub struct MatchOp {}

impl Display for MatchOp {
    fn fmt(&self, f: &mut std::fmt::Formatter<'_>) -> std::fmt::Result {
        write!(f, "match")
    }
}

impl Grounded for MatchOp {
    fn type_(&self) -> Atom {
        Atom::expr([ARROW_SYMBOL, rust_type_atom::<DynSpace>(), ATOM_TYPE_ATOM, ATOM_TYPE_ATOM, ATOM_TYPE_UNDEFINED])
    }

    fn execute(&self, args: &[Atom]) -> Result<Vec<Atom>, ExecError> {
        let arg_error = || ExecError::from("match expects three arguments: space, pattern and template");
        let space = args.get(0).ok_or_else(arg_error)?;
        let pattern = args.get(1).ok_or_else(arg_error)?;
        let template = args.get(2).ok_or_else(arg_error)?;
        log::debug!("MatchOp::execute: space: {:?}, pattern: {:?}, template: {:?}", space, pattern, template);
        let space = Atom::as_gnd::<DynSpace>(space).ok_or("match expects a space as the first argument")?;
        Ok(space.borrow().subst(&pattern, &template))
    }

    fn match_(&self, other: &Atom) -> MatchResultIter {
        match_by_equality(self, other)
    }
}

#[derive(Clone, PartialEq, Debug)]
pub struct BindOp {
    tokenizer: Shared<Tokenizer>,
}

impl BindOp {
    pub fn new(tokenizer: Shared<Tokenizer>) -> Self {
        Self{ tokenizer }
    }
}

impl Display for BindOp {
    fn fmt(&self, f: &mut std::fmt::Formatter<'_>) -> std::fmt::Result {
        write!(f, "bind!")
    }
}

impl Grounded for BindOp {
    fn type_(&self) -> Atom {
        Atom::expr([ARROW_SYMBOL, ATOM_TYPE_SYMBOL, ATOM_TYPE_UNDEFINED, UNIT_TYPE()])
    }

    fn execute(&self, args: &[Atom]) -> Result<Vec<Atom>, ExecError> {
        let arg_error = || ExecError::from("bind! expects two arguments: token and atom");
        let token = <&SymbolAtom>::try_from(args.get(0).ok_or_else(arg_error)?).map_err(|_| "bind! expects symbol atom as a token")?.name();
        let atom = args.get(1).ok_or_else(arg_error)?.clone();

        let token_regex = Regex::new(token).map_err(|err| format!("Could convert token {} into regex: {}", token, err))?;
        self.tokenizer.borrow_mut().register_token(token_regex, move |_| { atom.clone() });
        unit_result()
    }

    fn match_(&self, other: &Atom) -> MatchResultIter {
        match_by_equality(self, other)
    }
}

#[derive(Clone, PartialEq, Debug)]
pub struct NewSpaceOp {}

impl Display for NewSpaceOp {
    fn fmt(&self, f: &mut std::fmt::Formatter<'_>) -> std::fmt::Result {
        write!(f, "new-space")
    }
}

impl Grounded for NewSpaceOp {
    fn type_(&self) -> Atom {
        Atom::expr([ARROW_SYMBOL, rust_type_atom::<DynSpace>()])
    }

    fn execute(&self, args: &[Atom]) -> Result<Vec<Atom>, ExecError> {
        if args.len() == 0 {
            let space = Atom::gnd(DynSpace::new(GroundingSpace::new()));
            Ok(vec![space])
        } else {
            Err("new-space doesn't expect arguments".into())
        }
    }

    fn match_(&self, other: &Atom) -> MatchResultIter {
        match_by_equality(self, other)
    }
}

#[derive(Clone, PartialEq, Debug)]
pub struct AddAtomOp {}

impl Display for AddAtomOp {
    fn fmt(&self, f: &mut std::fmt::Formatter<'_>) -> std::fmt::Result {
        write!(f, "add-atom")
    }
}

impl Grounded for AddAtomOp {
    fn type_(&self) -> Atom {
        Atom::expr([ARROW_SYMBOL, rust_type_atom::<DynSpace>(),
            ATOM_TYPE_ATOM, UNIT_TYPE()])
    }

    fn execute(&self, args: &[Atom]) -> Result<Vec<Atom>, ExecError> {
        let arg_error = || ExecError::from("add-atom expects two arguments: space and atom");
        let space = args.get(0).ok_or_else(arg_error)?;
        let atom = args.get(1).ok_or_else(arg_error)?;
        let space = Atom::as_gnd::<DynSpace>(space).ok_or("add-atom expects a space as the first argument")?;
        space.borrow_mut().add(atom.clone());
        unit_result()
    }

    fn match_(&self, other: &Atom) -> MatchResultIter {
        match_by_equality(self, other)
    }
}

#[derive(Clone, PartialEq, Debug)]
pub struct RemoveAtomOp {}

impl Display for RemoveAtomOp {
    fn fmt(&self, f: &mut std::fmt::Formatter<'_>) -> std::fmt::Result {
        write!(f, "remove-atom")
    }
}

impl Grounded for RemoveAtomOp {
    fn type_(&self) -> Atom {
        Atom::expr([ARROW_SYMBOL, rust_type_atom::<DynSpace>(),
            ATOM_TYPE_ATOM, UNIT_TYPE()])
    }

    fn execute(&self, args: &[Atom]) -> Result<Vec<Atom>, ExecError> {
        let arg_error = || ExecError::from("remove-atom expects two arguments: space and atom");
        let space = args.get(0).ok_or_else(arg_error)?;
        let atom = args.get(1).ok_or_else(arg_error)?;
        let space = Atom::as_gnd::<DynSpace>(space).ok_or("remove-atom expects a space as the first argument")?;
        space.borrow_mut().remove(atom);
        // TODO? Is it necessary to distinguish whether the atom was removed or not?
        unit_result()
    }

    fn match_(&self, other: &Atom) -> MatchResultIter {
        match_by_equality(self, other)
    }
}

#[derive(Clone, PartialEq, Debug)]
pub struct GetAtomsOp {}

impl Display for GetAtomsOp {
    fn fmt(&self, f: &mut std::fmt::Formatter<'_>) -> std::fmt::Result {
        write!(f, "get-atoms")
    }
}

impl Grounded for GetAtomsOp {
    fn type_(&self) -> Atom {
        Atom::expr([ARROW_SYMBOL, rust_type_atom::<DynSpace>(),
            ATOM_TYPE_ATOM])
    }

    fn execute(&self, args: &[Atom]) -> Result<Vec<Atom>, ExecError> {
        let arg_error = || ExecError::from("get-atoms expects one argument: space");
        let space = args.get(0).ok_or_else(arg_error)?;
        let space = Atom::as_gnd::<DynSpace>(space).ok_or("get-atoms expects a space as its argument")?;
        space.borrow().as_space().atom_iter().map(|iter| iter.cloned().collect()).ok_or(ExecError::Runtime("Unsupported Operation. Can't traverse atoms in this space".to_string()))
    }

    fn match_(&self, other: &Atom) -> MatchResultIter {
        match_by_equality(self, other)
    }
}

#[derive(Clone, PartialEq, Debug)]
pub struct CarAtomOp {}

impl Display for CarAtomOp {
    fn fmt(&self, f: &mut std::fmt::Formatter<'_>) -> std::fmt::Result {
        write!(f, "car-atom")
    }
}

impl Grounded for CarAtomOp {
    fn type_(&self) -> Atom {
        Atom::expr([ARROW_SYMBOL, ATOM_TYPE_EXPRESSION, ATOM_TYPE_UNDEFINED])
    }

    fn execute(&self, args: &[Atom]) -> Result<Vec<Atom>, ExecError> {
        let arg_error = || ExecError::from("car-atom expects one argument: expression");
        let expr = args.get(0).ok_or_else(arg_error)?;
        let chld = atom_as_expr(expr).ok_or_else(arg_error)?.children();
        let car = chld.get(0).ok_or("car-atom expects non-empty expression")?;
        Ok(vec![car.clone()])
    }

    fn match_(&self, other: &Atom) -> MatchResultIter {
        match_by_equality(self, other)
    }
}

#[derive(Clone, PartialEq, Debug)]
pub struct CdrAtomOp {}

impl Display for CdrAtomOp {
    fn fmt(&self, f: &mut std::fmt::Formatter<'_>) -> std::fmt::Result {
        write!(f, "cdr-atom")
    }
}

impl Grounded for CdrAtomOp {
    fn type_(&self) -> Atom {
        Atom::expr([ARROW_SYMBOL, ATOM_TYPE_EXPRESSION, ATOM_TYPE_UNDEFINED])
    }

    fn execute(&self, args: &[Atom]) -> Result<Vec<Atom>, ExecError> {
        let arg_error = || ExecError::from("cdr-atom expects one argument: expression");
        let expr = args.get(0).ok_or_else(arg_error)?;
        let chld = atom_as_expr(expr).ok_or_else(arg_error)?.children();
        if chld.len() == 0 {
            Err(ExecError::Runtime("cdr-atom expects non-empty expression".into()))
        } else {
            let cdr = Vec::from_iter(chld[1..].iter().cloned());
            Ok(vec![Atom::expr(cdr)])
        }
    }

    fn match_(&self, other: &Atom) -> MatchResultIter {
        match_by_equality(self, other)
    }
}

#[derive(Clone, PartialEq, Debug)]
pub struct ConsAtomOp {}

impl Display for ConsAtomOp {
    fn fmt(&self, f: &mut std::fmt::Formatter<'_>) -> std::fmt::Result {
        write!(f, "cons-atom")
    }
}

impl Grounded for ConsAtomOp {
    fn type_(&self) -> Atom {
        Atom::expr([ARROW_SYMBOL, ATOM_TYPE_ATOM, ATOM_TYPE_EXPRESSION, ATOM_TYPE_EXPRESSION])
    }

    fn execute(&self, args: &[Atom]) -> Result<Vec<Atom>, ExecError> {
        let arg_error = || ExecError::from("cons-atom expects two arguments: atom and expression");
        let atom = args.get(0).ok_or_else(arg_error)?;
        let expr = args.get(1).ok_or_else(arg_error)?;
        let chld = atom_as_expr(expr).ok_or_else(arg_error)?.children();
        let mut res = vec![atom.clone()];
        res.extend(chld.clone());
        Ok(vec![Atom::expr(res)])
    }

    fn match_(&self, other: &Atom) -> MatchResultIter {
        match_by_equality(self, other)
    }
}

#[derive(Clone, PartialEq, Debug)]
pub struct CaseOp {
    space: DynSpace,
}

impl CaseOp {
    pub fn new(space: DynSpace) -> Self {
        Self{ space }
    }

    fn execute(&self, args: &[Atom]) -> Result<Vec<Atom>, ExecError> {
        let arg_error = || ExecError::from("case expects two arguments: atom and expression of cases");
        let cases = args.get(1).ok_or_else(arg_error)?;
        let atom = args.get(0).ok_or_else(arg_error)?;
        let cases = CaseOp::parse_cases(atom, cases.clone())?;
        log::debug!("CaseOp::execute: atom: {}, cases: {:?}", atom, cases);

        let result = interpret_no_error(self.space.clone(), &atom);
        log::debug!("CaseOp::execute: interpretation result {:?}", result);

        match result {
            Ok(result) if result.is_empty() => {
                cases.into_iter()
                    .find_map(|(pattern, template, _external_vars)| {
                        if pattern == VOID_SYMBOL {
                            Some(template)
                        } else {
                            None
                        }
                    })
                    .map_or(Ok(vec![]), |result| Ok(vec![result]))
            },
            Ok(result) => {
                let triggered = result.into_iter()
                    .flat_map(|atom| CaseOp::return_first_matched(&atom, &cases))
                    .collect();
                Ok(triggered)
            },
            Err(message) => Err(format!("Error: {}", message).into()),
        }
    }

    fn parse_cases(atom: &Atom, cases: Atom) -> Result<Vec<(Atom, Atom, HashSet<VariableAtom>)>, ExecError> {
        let cases = match cases {
            Atom::Expression(expr) => Ok(expr),
            _ => Err("case expects expression of cases as a second argument"),
        }?;

        let mut atom_vars = HashSet::new();
        collect_vars(&atom, &mut atom_vars);

        let mut result = Vec::new();
        for next_case in cases.into_children() {
            let mut next_case = match next_case {
                Atom::Expression(next_case) if next_case.children().len() == 2 => Ok(next_case.into_children()),
                _ => Err("case expects expression of pairs as a second argument"),
            }?;
            let mut template = next_case.pop().unwrap();
            let mut pattern = next_case.pop().unwrap();

            let mut external_vars = atom_vars.clone();
            collect_vars(&template, &mut external_vars);
            make_conflicting_vars_unique(&mut pattern, &mut template, &external_vars);

            result.push((pattern, template, external_vars));
        }

        Ok(result)
    }

    fn return_first_matched(atom: &Atom, cases: &Vec<(Atom, Atom, HashSet<VariableAtom>)>) -> Vec<Atom> {
        for (pattern, template, external_vars) in cases {
            let bindings = matcher::match_atoms(atom, &pattern)
                .map(|b| b.convert_var_equalities_to_bindings(&external_vars));
            let result: Vec<Atom> = bindings.map(|b| matcher::apply_bindings_to_atom(&template, &b)).collect();
            if !result.is_empty() {
                return result
            }
        }
        return vec![]
    }
}

impl Display for CaseOp {
    fn fmt(&self, f: &mut std::fmt::Formatter<'_>) -> std::fmt::Result {
        write!(f, "case")
    }
}

// TODO: move it into hyperon::atom module?
fn atom_as_expr(atom: &Atom) -> Option<&ExpressionAtom> {
    match atom {
        Atom::Expression(expr) => Some(expr),
        _ => None,
    }
}

impl Grounded for CaseOp {
    fn type_(&self) -> Atom {
        Atom::expr([ARROW_SYMBOL, ATOM_TYPE_ATOM, ATOM_TYPE_ATOM, ATOM_TYPE_ATOM])
    }

    fn execute(&self, args: &[Atom]) -> Result<Vec<Atom>, ExecError> {
        CaseOp::execute(self, args)
    }

    fn match_(&self, other: &Atom) -> MatchResultIter {
        match_by_equality(self, other)
    }
}

fn assert_results_equal(actual: &Vec<Atom>, expected: &Vec<Atom>, atom: &Atom) -> Result<Vec<Atom>, ExecError> {
    log::debug!("assert_results_equal: actual: {:?}, expected: {:?}, actual atom: {:?}", actual, expected, atom);
    let report = format!("\nExpected: {:?}\nGot: {:?}", expected, actual);
    match vec_eq_no_order(actual.iter(), expected.iter()) {
        Ok(()) => unit_result(),
        Err(diff) => Err(ExecError::Runtime(format!("{}\n{}", report, diff)))
    }
}

#[derive(Clone, PartialEq, Debug)]
pub struct AssertEqualOp {
    space: DynSpace,
}

impl AssertEqualOp {
    pub fn new(space: DynSpace) -> Self {
        Self{ space }
    }
}

impl Display for AssertEqualOp {
    fn fmt(&self, f: &mut std::fmt::Formatter<'_>) -> std::fmt::Result {
        write!(f, "assertEqual")
    }
}

impl Grounded for AssertEqualOp {
    fn type_(&self) -> Atom {
        Atom::expr([ARROW_SYMBOL, ATOM_TYPE_ATOM, ATOM_TYPE_ATOM, ATOM_TYPE_ATOM])
    }

    fn execute(&self, args: &[Atom]) -> Result<Vec<Atom>, ExecError> {
        let arg_error = || ExecError::from("assertEqual expects two atoms as arguments: actual and expected");
        let actual_atom = args.get(0).ok_or_else(arg_error)?;
        let expected_atom = args.get(1).ok_or_else(arg_error)?;

        let actual = interpret_no_error(self.space.clone(), actual_atom)?;
        let expected = interpret_no_error(self.space.clone(), expected_atom)?;

        assert_results_equal(&actual, &expected, actual_atom)
    }

    fn match_(&self, other: &Atom) -> MatchResultIter {
        match_by_equality(self, other)
    }
}

#[derive(Clone, PartialEq, Debug)]
pub struct AssertEqualToResultOp {
    space: DynSpace,
}

impl AssertEqualToResultOp {
    pub fn new(space: DynSpace) -> Self {
        Self{ space }
    }
}

impl Display for AssertEqualToResultOp {
    fn fmt(&self, f: &mut std::fmt::Formatter<'_>) -> std::fmt::Result {
        write!(f, "assertEqualToResult")
    }
}

impl Grounded for AssertEqualToResultOp {
    fn type_(&self) -> Atom {
        Atom::expr([ARROW_SYMBOL, ATOM_TYPE_ATOM, ATOM_TYPE_ATOM, ATOM_TYPE_ATOM])
    }

    fn execute(&self, args: &[Atom]) -> Result<Vec<Atom>, ExecError> {
        let arg_error = || ExecError::from("assertEqualToResult expects two atoms as arguments: actual and expected");
        let actual_atom = args.get(0).ok_or_else(arg_error)?;
        let expected = atom_as_expr(args.get(1).ok_or_else(arg_error)?)
            .ok_or("assertEqualToResult expects expression of results as a second argument")?
            .children();

        let actual = interpret_no_error(self.space.clone(), actual_atom)?;

        assert_results_equal(&actual, expected, actual_atom)
    }

    fn match_(&self, other: &Atom) -> MatchResultIter {
        match_by_equality(self, other)
    }
}

#[derive(Clone, PartialEq, Debug)]
pub struct CollapseOp {
    space: DynSpace,
}

impl CollapseOp {
    pub fn new(space: DynSpace) -> Self {
        Self{ space }
    }
}

impl Display for CollapseOp {
    fn fmt(&self, f: &mut std::fmt::Formatter<'_>) -> std::fmt::Result {
        write!(f, "collapse")
    }
}

impl Grounded for CollapseOp {
    fn type_(&self) -> Atom {
        Atom::expr([ARROW_SYMBOL, ATOM_TYPE_ATOM, ATOM_TYPE_ATOM])
    }

    fn execute(&self, args: &[Atom]) -> Result<Vec<Atom>, ExecError> {
        let arg_error = || ExecError::from("collapse expects single executable atom as an argument");
        let atom = args.get(0).ok_or_else(arg_error)?;

        // TODO: Calling interpreter inside the operation is not too good
        // Could it be done via StepResult?
        let result = interpret_no_error(self.space.clone(), atom)?;

        Ok(vec![Atom::expr(result)])
    }

    fn match_(&self, other: &Atom) -> MatchResultIter {
        match_by_equality(self, other)
    }
}

#[derive(Clone, PartialEq, Debug)]
pub struct SuperposeOp {
    space: DynSpace,
}

impl SuperposeOp {
    fn new(space: DynSpace) -> Self {
        Self{ space }
    }
}

impl Display for SuperposeOp {
    fn fmt(&self, f: &mut std::fmt::Formatter<'_>) -> std::fmt::Result {
        write!(f, "superpose")
    }
}

impl Grounded for SuperposeOp {
    fn type_(&self) -> Atom {
        Atom::expr([ARROW_SYMBOL, ATOM_TYPE_EXPRESSION, ATOM_TYPE_UNDEFINED])
    }

    fn execute(&self, args: &[Atom]) -> Result<Vec<Atom>, ExecError> {
        let arg_error = || ExecError::from("superpose expects single expression as an argument");
        let atom = args.get(0).ok_or_else(arg_error)?;
        let expr = atom_as_expr(&atom).ok_or(arg_error())?;

        let mut superposed = Vec::new();
        for atom in expr.children() {
            match interpret_no_error(self.space.clone(), atom) {
                Ok(results) => { superposed.extend(results); },
                Err(message) => { return Err(format!("Error: {}", message).into()) },
            }
        }
        Ok(superposed)
    }

    fn match_(&self, other: &Atom) -> MatchResultIter {
        match_by_equality(self, other)
    }
}

#[derive(Clone, PartialEq, Debug)]
pub struct PragmaOp {
    settings: Shared<HashMap<String, Atom>>,
}

impl PragmaOp {
    pub fn new(settings: Shared<HashMap<String, Atom>>) -> Self {
        Self{ settings }
    }
}

impl Display for PragmaOp {
    fn fmt(&self, f: &mut std::fmt::Formatter<'_>) -> std::fmt::Result {
        write!(f, "pragma!")
    }
}

impl Grounded for PragmaOp {
    fn type_(&self) -> Atom {
        ATOM_TYPE_UNDEFINED
    }

    fn execute(&self, args: &[Atom]) -> Result<Vec<Atom>, ExecError> {
        let arg_error = || ExecError::from("pragma! expects key and value as arguments");
        let key = <&SymbolAtom>::try_from(args.get(0).ok_or_else(arg_error)?).map_err(|_| "pragma! expects symbol atom as a key")?.name();
        let value = args.get(1).ok_or_else(arg_error)?;
        self.settings.borrow_mut().insert(key.into(), value.clone());
        unit_result()
    }

    fn match_(&self, other: &Atom) -> MatchResultIter {
        match_by_equality(self, other)
    }
}

#[derive(Clone, PartialEq, Debug)]
pub struct GetTypeOp {
    space: DynSpace,
}

impl GetTypeOp {
    pub fn new(space: DynSpace) -> Self {
        Self{ space }
    }
}

impl Display for GetTypeOp {
    fn fmt(&self, f: &mut std::fmt::Formatter<'_>) -> std::fmt::Result {
        write!(f, "get-type")
    }
}

impl Grounded for GetTypeOp {
    fn type_(&self) -> Atom {
        Atom::expr([ARROW_SYMBOL, ATOM_TYPE_ATOM, ATOM_TYPE_ATOM])
    }

    fn execute(&self, args: &[Atom]) -> Result<Vec<Atom>, ExecError> {
        let arg_error = || ExecError::from("get-type expects single atom as an argument");
        let atom = args.get(0).ok_or_else(arg_error)?;

        Ok(get_atom_types(self.space.borrow().as_space(), atom))
    }

    fn match_(&self, other: &Atom) -> MatchResultIter {
        match_by_equality(self, other)
    }
}

#[derive(Clone, PartialEq, Debug)]
pub struct GetMetaTypeOp { }

impl Display for GetMetaTypeOp {
    fn fmt(&self, f: &mut std::fmt::Formatter<'_>) -> std::fmt::Result {
        write!(f, "get-metatype")
    }
}

impl Grounded for GetMetaTypeOp {
    fn type_(&self) -> Atom {
        Atom::expr([ARROW_SYMBOL, ATOM_TYPE_ATOM, ATOM_TYPE_ATOM])
    }

    fn execute(&self, args: &[Atom]) -> Result<Vec<Atom>, ExecError> {
        let arg_error = || ExecError::from("get-metatype expects single atom as an argument");
        let atom = args.get(0).ok_or_else(arg_error)?;

        Ok(vec![get_meta_type(&atom)])
    }

    fn match_(&self, other: &Atom) -> MatchResultIter {
        match_by_equality(self, other)
    }
}


#[derive(Clone, PartialEq, Debug)]
pub struct PrintlnOp {}

impl Display for PrintlnOp {
    fn fmt(&self, f: &mut std::fmt::Formatter<'_>) -> std::fmt::Result {
        write!(f, "println!")
    }
}

impl Grounded for PrintlnOp {
    fn type_(&self) -> Atom {
        Atom::expr([ARROW_SYMBOL, ATOM_TYPE_UNDEFINED, UNIT_TYPE()])
    }

    fn execute(&self, args: &[Atom]) -> Result<Vec<Atom>, ExecError> {
        let arg_error = || ExecError::from("println! expects single atom as an argument");
        let atom = args.get(0).ok_or_else(arg_error)?;
        println!("{}", atom);
        unit_result()
    }

    fn match_(&self, other: &Atom) -> MatchResultIter {
        match_by_equality(self, other)
    }
}

/// Implement trace! built-in.
///
/// It is equivalent to Idris or Haskell Trace, that is, it prints a
/// message to stderr and pass a value along.
///
/// For instance
/// ```metta
/// !(trace! "Here?" 42)
/// ```
/// prints to stderr
/// ```stderr
/// Here?
/// ```
/// and returns
/// ```metta
/// [42]
/// ```
///
/// Note that the first argument does not need to be a string, which
/// makes `trace!` actually quite capable on its own.  For instance
/// ```metta
/// !(trace! ("Hello world!" (if True A B) 1 2 3) 42)
/// ```
/// prints to stderr
/// ```stderr
/// (Hello world! A 1 2 3)
/// ```
/// and returns
/// ```metta
/// [42]
/// ```

#[derive(Clone, PartialEq, Debug)]
pub struct TraceOp {}

impl Display for TraceOp {
    fn fmt(&self, f: &mut std::fmt::Formatter<'_>) -> std::fmt::Result {
        write!(f, "trace!")
    }
}

impl Grounded for TraceOp {
    fn type_(&self) -> Atom {
        Atom::expr([ARROW_SYMBOL, ATOM_TYPE_UNDEFINED, Atom::var("a"), Atom::var("a")])
    }

    fn execute(&self, args: &[Atom]) -> Result<Vec<Atom>, ExecError> {
        let arg_error = || ExecError::from("trace! expects two atoms as arguments");
        let val = args.get(1).ok_or_else(arg_error)?;
        let msg = args.get(0).ok_or_else(arg_error)?;
        eprintln!("{}", msg);
        Ok(vec![val.clone()])
    }

    fn match_(&self, other: &Atom) -> MatchResultIter {
        match_by_equality(self, other)
    }
}

#[derive(Clone, PartialEq, Debug)]
pub struct NopOp {}

impl Display for NopOp {
    fn fmt(&self, f: &mut std::fmt::Formatter<'_>) -> std::fmt::Result {
        write!(f, "nop")
    }
}

impl Grounded for NopOp {
    fn type_(&self) -> Atom {
        ATOM_TYPE_UNDEFINED
    }

    fn execute(&self, _args: &[Atom]) -> Result<Vec<Atom>, ExecError> {
        unit_result()
    }

    fn match_(&self, other: &Atom) -> MatchResultIter {
        match_by_equality(self, other)
    }
}

#[derive(Clone, PartialEq, Debug)]
pub struct LetOp {}

impl Display for LetOp {
    fn fmt(&self, f: &mut std::fmt::Formatter<'_>) -> std::fmt::Result {
        write!(f, "let")
    }
}

use std::collections::HashSet;

impl Grounded for LetOp {
    fn type_(&self) -> Atom {
        // TODO: Undefined for the argument is necessary to make argument reductable.
        Atom::expr([ARROW_SYMBOL, ATOM_TYPE_ATOM, ATOM_TYPE_UNDEFINED, ATOM_TYPE_ATOM, ATOM_TYPE_UNDEFINED])
    }

    fn execute(&self, args: &[Atom]) -> Result<Vec<Atom>, ExecError> {
        let arg_error = || ExecError::from("let expects three arguments: pattern, atom and template");
        let mut template = args.get(2).ok_or_else(arg_error)?.clone();
        let atom = args.get(1).ok_or_else(arg_error)?;
        let mut pattern = args.get(0).ok_or_else(arg_error)?.clone();

        let external_vars = resolve_var_conflicts(&atom, &mut pattern, &mut template);

        let bindings = matcher::match_atoms(&pattern, &atom)
            .map(|b| b.convert_var_equalities_to_bindings(&external_vars));
        let result = bindings.map(|b| { matcher::apply_bindings_to_atom(&template, &b) }).collect();
        log::debug!("LetOp::execute: pattern: {}, atom: {}, template: {}, result: {:?}", pattern, atom, template, result);
        Ok(result)
    }

    fn match_(&self, other: &Atom) -> MatchResultIter {
        match_by_equality(self, other)
    }
}

fn resolve_var_conflicts(atom: &Atom, pattern: &mut Atom, template: &mut Atom) -> HashSet<VariableAtom> {
    let mut external_vars = HashSet::new();
    collect_vars(&atom, &mut external_vars);
    collect_vars(&template, &mut external_vars);
    make_conflicting_vars_unique(pattern, template, &external_vars);
    external_vars
}

fn collect_vars(atom: &Atom, vars: &mut HashSet<VariableAtom>) {
    atom.iter().filter_type::<&VariableAtom>().cloned().for_each(|var| { vars.insert(var); });
}

fn make_conflicting_vars_unique(pattern: &mut Atom, template: &mut Atom, external_vars: &HashSet<VariableAtom>) {
    let mut local_var_mapper = ReplacingMapper::new(VariableAtom::make_unique);

    pattern.iter_mut().filter_type::<&mut VariableAtom>()
        .filter(|var| external_vars.contains(var))
        .for_each(|var| local_var_mapper.replace(var));

    template.iter_mut().filter_type::<&mut VariableAtom>()
        .for_each(|var| match local_var_mapper.mapping_mut().get(var) {
            Some(v) => *var = v.clone(),
            None => {},
        });
}

#[derive(Clone, PartialEq, Debug)]
pub struct LetVarOp { }

impl Display for LetVarOp {
    fn fmt(&self, f: &mut std::fmt::Formatter<'_>) -> std::fmt::Result {
        write!(f, "let*")
    }
}

impl Grounded for LetVarOp {
    fn type_(&self) -> Atom {
        // The first argument is an Atom, because it has to be evaluated iteratively
        Atom::expr([ARROW_SYMBOL, ATOM_TYPE_ATOM, ATOM_TYPE_ATOM, ATOM_TYPE_UNDEFINED])
    }

    fn execute(&self, args: &[Atom]) -> Result<Vec<Atom>, ExecError> {
        let arg_error = || ExecError::from("let* list of couples and template as arguments");
        let expr = atom_as_expr(args.get(0).ok_or_else(arg_error)?).ok_or(arg_error())?;
        let template = args.get(1).ok_or_else(arg_error)?.clone();
        log::debug!("LetVarOp::execute: expr: {}, template: {}", expr, template);

        let children = expr.children().as_slice();
        match children {
            [] => Ok(vec![template]),
            [couple] => {
                let couple = atom_as_expr(couple).ok_or_else(arg_error)?.children();
                let pattern = couple.get(0).ok_or_else(arg_error)?.clone();
                let atom = couple.get(1).ok_or_else(arg_error)?.clone();
                Ok(vec![Atom::expr([Atom::gnd(LetOp{}), pattern, atom, template])])
            },
            [couple, tail @ ..] => {
                let couple = atom_as_expr(couple).ok_or_else(arg_error)?.children();
                let pattern = couple.get(0).ok_or_else(arg_error)?.clone();
                let atom = couple.get(1).ok_or_else(arg_error)?.clone();
                Ok(vec![Atom::expr([Atom::gnd(LetOp{}), pattern, atom,
                    Atom::expr([Atom::gnd(LetVarOp{}), Atom::expr(tail), template])])])
            },
        }
    }

    fn match_(&self, other: &Atom) -> MatchResultIter {
        match_by_equality(self, other)
    }
}

#[derive(Clone, PartialEq, Debug)]
pub struct StateAtom {
    state: Rc<RefCell<Atom>>
}

impl StateAtom {
    pub fn new(atom: Atom) -> Self {
        Self{ state: Rc::new(RefCell::new(atom)) }
    }
}

impl Display for StateAtom {
    fn fmt(&self, f: &mut std::fmt::Formatter<'_>) -> std::fmt::Result {
        write!(f, "(State {})", self.state.borrow())
    }
}

impl Grounded for StateAtom {
    fn type_(&self) -> Atom {
        // TODO? Wrap metatypes for non-grounded atoms
        // rust_type_atom::<StateAtom>() instead of StateMonad symbol might be used
        let atom = &*self.state.borrow();
        let typ = match atom {
            Atom::Symbol(_) => ATOM_TYPE_SYMBOL,
            Atom::Expression(_) => ATOM_TYPE_EXPRESSION,
            Atom::Variable(_) => ATOM_TYPE_VARIABLE,
            Atom::Grounded(a) => a.type_(),
        };
        Atom::expr([expr!("StateMonad"), typ])
    }

    fn execute(&self, _args: &[Atom]) -> Result<Vec<Atom>, ExecError> {
        execute_not_executable(self)
    }

    fn match_(&self, other: &Atom) -> MatchResultIter {
        // Different state atoms with equal states are equal
        match_by_equality(self, other)
    }
}

#[derive(Clone, PartialEq, Debug)]
pub struct NewStateOp { }

impl Display for NewStateOp {
    fn fmt(&self, f: &mut std::fmt::Formatter<'_>) -> std::fmt::Result {
        write!(f, "new-state")
    }
}

impl Grounded for NewStateOp {
    fn type_(&self) -> Atom {
        Atom::expr([ARROW_SYMBOL, expr!(tnso), expr!("StateMonad" tnso)])
    }

    fn execute(&self, args: &[Atom]) -> Result<Vec<Atom>, ExecError> {
        let arg_error = "new-state expects single atom as an argument";
        let atom = args.get(0).ok_or(arg_error)?;
        Ok(vec![Atom::gnd(StateAtom::new(atom.clone()))])
    }

    fn match_(&self, other: &Atom) -> MatchResultIter {
        match_by_equality(self, other)
    }
}

#[derive(Clone, PartialEq, Debug)]
pub struct GetStateOp { }

impl Grounded for GetStateOp {
    fn type_(&self) -> Atom {
        Atom::expr([ARROW_SYMBOL, expr!("StateMonad" tgso), expr!(tgso)])
    }

    fn execute(&self, args: &[Atom]) -> Result<Vec<Atom>, ExecError> {
        let arg_error = "get-state expects single state atom as an argument";
        let state = args.get(0).ok_or(arg_error)?;
        let atom = Atom::as_gnd::<StateAtom>(state).ok_or(arg_error)?;
        Ok(vec![atom.state.borrow().clone()])
    }

    fn match_(&self, other: &Atom) -> MatchResultIter {
        match_by_equality(self, other)
    }
}

impl Display for GetStateOp {
    fn fmt(&self, f: &mut std::fmt::Formatter<'_>) -> std::fmt::Result {
        write!(f, "get-state")
    }
}

#[derive(Clone, PartialEq, Debug)]
pub struct ChangeStateOp { }

impl Display for ChangeStateOp {
    fn fmt(&self, f: &mut std::fmt::Formatter<'_>) -> std::fmt::Result {
        write!(f, "change-state!")
    }
}

impl Grounded for ChangeStateOp {
    fn type_(&self) -> Atom {
        Atom::expr([ARROW_SYMBOL, expr!("StateMonad" tcso), expr!(tcso), expr!("StateMonad" tcso)])
    }

    fn execute(&self, args: &[Atom]) -> Result<Vec<Atom>, ExecError> {
        let arg_error = "change-state! expects a state atom and its new value as arguments";
        let atom = args.get(0).ok_or(arg_error)?;
        let state = Atom::as_gnd::<StateAtom>(atom).ok_or("change-state! expects a state as the first argument")?;
        let new_value = args.get(1).ok_or(arg_error)?;
        *state.state.borrow_mut() = new_value.clone();
        Ok(vec![atom.clone()])
    }

    fn match_(&self, other: &Atom) -> MatchResultIter {
        match_by_equality(self, other)
    }
}

#[derive(Clone, PartialEq, Debug)]
pub struct EqualOp {}

impl Display for EqualOp {
    fn fmt(&self, f: &mut std::fmt::Formatter<'_>) -> std::fmt::Result {
        write!(f, "==")
    }
}

impl Grounded for EqualOp {
    fn type_(&self) -> Atom {
        Atom::expr([ARROW_SYMBOL, ATOM_TYPE_ATOM, ATOM_TYPE_ATOM, ATOM_TYPE_BOOL])
    }

    fn execute(&self, args: &[Atom]) -> Result<Vec<Atom>, ExecError> {
        let arg_error = || ExecError::from(concat!(stringify!($op), " expects two arguments"));
        let a = args.get(0).ok_or_else(arg_error)?;
        let b = args.get(1).ok_or_else(arg_error)?;

        Ok(vec![Atom::gnd(Bool(a == b))])
    }

    fn match_(&self, other: &Atom) -> MatchResultIter {
        match_by_equality(self, other)
    }
}

fn regex(regex: &str) -> Regex {
    Regex::new(regex).unwrap()
}

//TODO: The additional arguments are a temporary hack on account of the way the operation atoms store references
// to the runner & module state.  https://github.com/trueagi-io/hyperon-experimental/issues/410
pub fn register_common_tokens(tref: &mut Tokenizer, tokenizer: Shared<Tokenizer>, _metta: &Metta) {

    let match_op = Atom::gnd(MatchOp{});
    tref.register_token(regex(r"match"), move |_| { match_op.clone() });
    let bind_op = Atom::gnd(BindOp::new(tokenizer));
    tref.register_token(regex(r"bind!"), move |_| { bind_op.clone() });
    let new_space_op = Atom::gnd(NewSpaceOp{});
    tref.register_token(regex(r"new-space"), move |_| { new_space_op.clone() });
    let add_atom_op = Atom::gnd(AddAtomOp{});
    tref.register_token(regex(r"add-atom"), move |_| { add_atom_op.clone() });
    let remove_atom_op = Atom::gnd(RemoveAtomOp{});
    tref.register_token(regex(r"remove-atom"), move |_| { remove_atom_op.clone() });
    let get_atoms_op = Atom::gnd(GetAtomsOp{});
    tref.register_token(regex(r"get-atoms"), move |_| { get_atoms_op.clone() });
    let car_atom_op = Atom::gnd(CarAtomOp{});
    tref.register_token(regex(r"car-atom"), move |_| { car_atom_op.clone() });
    let cdr_atom_op = Atom::gnd(CdrAtomOp{});
    tref.register_token(regex(r"cdr-atom"), move |_| { cdr_atom_op.clone() });
    let cons_atom_op = Atom::gnd(ConsAtomOp{});
    tref.register_token(regex(r"cons-atom"), move |_| { cons_atom_op.clone() });
    let println_op = Atom::gnd(PrintlnOp{});
    tref.register_token(regex(r"println!"), move |_| { println_op.clone() });
    let trace_op = Atom::gnd(TraceOp{});
    tref.register_token(regex(r"trace!"), move |_| { trace_op.clone() });
    let nop_op = Atom::gnd(NopOp{});
    tref.register_token(regex(r"nop"), move |_| { nop_op.clone() });
    let let_op = Atom::gnd(LetOp{});
    tref.register_token(regex(r"let"), move |_| { let_op.clone() });
    let let_var_op = Atom::gnd(LetVarOp{});
    tref.register_token(regex(r"let\*"), move |_| { let_var_op.clone() });
    let new_state_op = Atom::gnd(NewStateOp{});
    tref.register_token(regex(r"new-state"), move |_| { new_state_op.clone() });
    let change_state_op = Atom::gnd(ChangeStateOp{});
    tref.register_token(regex(r"change-state!"), move |_| { change_state_op.clone() });
    let get_state_op = Atom::gnd(GetStateOp{});
    tref.register_token(regex(r"get-state"), move |_| { get_state_op.clone() });
    let get_meta_type_op = Atom::gnd(GetMetaTypeOp{});
    tref.register_token(regex(r"get-metatype"), move |_| { get_meta_type_op.clone() });
}

//TODO: The metta argument is a temporary hack on account of the way the operation atoms store references
// to the runner & module state.  https://github.com/trueagi-io/hyperon-experimental/issues/410
pub fn register_runner_tokens(tref: &mut Tokenizer, _tokenizer: Shared<Tokenizer>, metta: &Metta) {
    let space = metta.space();

    let case_op = Atom::gnd(CaseOp::new(space.clone()));
    tref.register_token(regex(r"case"), move |_| { case_op.clone() });
    let assert_equal_op = Atom::gnd(AssertEqualOp::new(space.clone()));
    tref.register_token(regex(r"assertEqual"), move |_| { assert_equal_op.clone() });
    let assert_equal_to_result_op = Atom::gnd(AssertEqualToResultOp::new(space.clone()));
    tref.register_token(regex(r"assertEqualToResult"), move |_| { assert_equal_to_result_op.clone() });
    let collapse_op = Atom::gnd(CollapseOp::new(space.clone()));
    tref.register_token(regex(r"collapse"), move |_| { collapse_op.clone() });
    let superpose_op = Atom::gnd(SuperposeOp::new(space.clone()));
    tref.register_token(regex(r"superpose"), move |_| { superpose_op.clone() });
    let get_type_op = Atom::gnd(GetTypeOp::new(space.clone()));
    tref.register_token(regex(r"get-type"), move |_| { get_type_op.clone() });
    let import_op = Atom::gnd(ImportOp::new(metta.clone()));
    tref.register_token(regex(r"import!"), move |_| { import_op.clone() });
    let pragma_op = Atom::gnd(PragmaOp::new(metta.settings().clone()));
    tref.register_token(regex(r"pragma!"), move |_| { pragma_op.clone() });

    // &self should be updated
    // TODO: adding &self might be done not by stdlib, but by MeTTa itself.
    // TODO: adding &self introduces self referencing and thus prevents space
    // from being freed. There are two options to eliminate this. (1) use weak
    // pointer and somehow use the same type to represent weak and strong
    // pointers to the atomspace. (2) resolve &self in GroundingSpace::query
    // method without adding it into container.
    let self_atom = Atom::gnd(metta.space().clone());
    tref.register_token(regex(r"&self"), move |_| { self_atom.clone() });
}

pub fn register_rust_stdlib_tokens(target: &mut Tokenizer) {
    let mut rust_tokens = Tokenizer::new();
    let tref = &mut rust_tokens;

    tref.register_token(regex(r"\d+"),
        |token| { Atom::gnd(Number::from_int_str(token)) });
    tref.register_token(regex(r"\d+(.\d+)([eE][\-\+]?\d+)?"),
        |token| { Atom::gnd(Number::from_float_str(token)) });
    tref.register_token(regex(r"True|False"),
        |token| { Atom::gnd(Bool::from_str(token)) });
    let sum_op = Atom::gnd(SumOp{});
    tref.register_token(regex(r"\+"), move |_| { sum_op.clone() });
    let sub_op = Atom::gnd(SubOp{});
    tref.register_token(regex(r"\-"), move |_| { sub_op.clone() });
    let mul_op = Atom::gnd(MulOp{});
    tref.register_token(regex(r"\*"), move |_| { mul_op.clone() });
    let div_op = Atom::gnd(DivOp{});
    tref.register_token(regex(r"/"), move |_| { div_op.clone() });
    let mod_op = Atom::gnd(ModOp{});
    tref.register_token(regex(r"%"), move |_| { mod_op.clone() });
    let lt_op = Atom::gnd(LessOp{});
    tref.register_token(regex(r"<"), move |_| { lt_op.clone() });
    let gt_op = Atom::gnd(GreaterOp{});
    tref.register_token(regex(r">"), move |_| { gt_op.clone() });
    let le_op = Atom::gnd(LessEqOp{});
    tref.register_token(regex(r"<="), move |_| { le_op.clone() });
    let ge_op = Atom::gnd(GreaterEqOp{});
    tref.register_token(regex(r">="), move |_| { ge_op.clone() });
    let eq_op = Atom::gnd(EqualOp{});
    tref.register_token(regex(r"=="), move |_| { eq_op.clone() });
    let and_op = Atom::gnd(AndOp{});
    tref.register_token(regex(r"and"), move |_| { and_op.clone() });
    let or_op = Atom::gnd(OrOp{});
    tref.register_token(regex(r"or"), move |_| { or_op.clone() });
    let not_op = Atom::gnd(NotOp{});
    tref.register_token(regex(r"not"), move |_| { not_op.clone() });

    target.move_front(&mut rust_tokens);
}

pub static METTA_CODE: &'static str = "
    ; `$then`, `$else` should be of `Atom` type to avoid evaluation
    ; and infinite cycle in inference
    (: if (-> Bool Atom Atom $t))
    (= (if True $then $else) $then)
    (= (if False $then $else) $else)
    (: Error (-> Atom Atom ErrorType))


    ; quote prevents atom from being reduced
    (: quote (-> Atom Atom))

    ; unify matches two atoms and returns $then if they are matched
    ; and $else otherwise.
    (: unify (-> Atom Atom Atom Atom %Undefined%))
    (= (unify $a $a $then $else) $then)
    (= (unify $a $b $then $else)
      (case (unify-or-empty $a $b) ((%void%  $else))) )
    (: unify-or-empty (-> Atom Atom Atom))
    (= (unify-or-empty $a $a) unified)
    (= (unify-or-empty $a $b) (empty))


    ; empty removes current result from a non-deterministic result
    (: empty (-> %Undefined%))
    (= (empty) (let a b never-happens))
";

/// Loader to Initialize the core stdlib module
#[derive(Debug)]
pub struct CoreStdlibLoader(String);

impl Default for CoreStdlibLoader {
    fn default() -> Self {
        CoreStdlibLoader("stdlib".to_string())
    }
}

impl CoreStdlibLoader {
    pub fn new(name: String) -> Self {
        CoreStdlibLoader(name)
    }
}

impl ModuleLoader for CoreStdlibLoader {
    fn name(&self) -> Result<String, String> {
        Ok(self.0.clone())
    }
    fn load(&self, context: &mut RunContext, descriptor: ModuleDescriptor) -> Result<(), String> {
        let space = DynSpace::new(GroundingSpace::new());
        context.init_self_module(descriptor, space, None);

        register_rust_stdlib_tokens(&mut *context.module().tokenizer().borrow_mut());

        let parser = SExprParser::new(METTA_CODE);
        context.push_parser(Box::new(parser));

        Ok(())
    }
}

#[cfg(all(test, not(feature = "minimal")))]
mod tests {
    use super::*;
    use crate::metta::text::*;
    use crate::metta::runner::{Metta, EnvBuilder};
    use crate::metta::types::validate_atom;
    use crate::common::test_utils::*;

    fn run_program(program: &str) -> Result<Vec<Vec<Atom>>, String> {
        let metta = Metta::new(Some(EnvBuilder::test_env()));
        metta.run(SExprParser::new(program))
    }

    #[test]
    fn match_op() {
        let space = DynSpace::new(metta_space("
            (A B)
            !(match &self (A B) (B A))
        "));

        let match_op = MatchOp{};

        assert_eq!(match_op.execute(&mut vec![expr!({space}), expr!("A" "B"), expr!("B" "A")]),
            Ok(vec![expr!("B" "A")]));
    }

    #[test]
    fn new_space_op() {
        let res = NewSpaceOp{}.execute(&mut vec![]).expect("No result returned");
        let space = res.get(0).expect("Result is empty");
        let space = space.as_gnd::<DynSpace>().expect("Result is not space");
        let space_atoms: Vec<Atom> = space.borrow().as_space().atom_iter().unwrap().cloned().collect();
        assert_eq_no_order!(space_atoms, Vec::<Atom>::new());
    }

    #[test]
    fn add_atom_op() {
        let space = DynSpace::new(GroundingSpace::new());
        let satom = Atom::gnd(space.clone());
        let res = AddAtomOp{}.execute(&mut vec![satom, expr!(("foo" "bar"))]).expect("No result returned");
        assert_eq!(res, vec![UNIT_ATOM()]);
        let space_atoms: Vec<Atom> = space.borrow().as_space().atom_iter().unwrap().cloned().collect();
        assert_eq_no_order!(space_atoms, vec![expr!(("foo" "bar"))]);
    }

    #[test]
    fn remove_atom_op() {
        let space = DynSpace::new(metta_space("
            (foo bar)
            (bar foo)
        "));
        let satom = Atom::gnd(space.clone());
        let res = RemoveAtomOp{}.execute(&mut vec![satom, expr!(("foo" "bar"))]).expect("No result returned");
        // REM: can return Bool in future
        assert_eq!(res, vec![UNIT_ATOM()]);
        let space_atoms: Vec<Atom> = space.borrow().as_space().atom_iter().unwrap().cloned().collect();
        assert_eq_no_order!(space_atoms, vec![expr!(("bar" "foo"))]);
    }

    #[test]
    fn get_atoms_op() {
        let space = DynSpace::new(metta_space("
            (foo bar)
            (bar foo)
        "));
        let satom = Atom::gnd(space.clone());
        let res = GetAtomsOp{}.execute(&mut vec![satom]).expect("No result returned");
        let space_atoms: Vec<Atom> = space.borrow().as_space().atom_iter().unwrap().cloned().collect();
        assert_eq_no_order!(res, space_atoms);
        assert_eq_no_order!(res, vec![expr!(("foo" "bar")), expr!(("bar" "foo"))]);
    }

    #[test]
    fn car_atom_op() {
        let res = CarAtomOp{}.execute(&mut vec![expr!(("A" "C") "B")]).expect("No result returned");
        assert_eq!(res, vec![expr!("A" "C")]);
    }

    #[test]
    fn cdr_atom_op() {
        let res = CdrAtomOp{}.execute(&mut vec![expr!(("A"))]).expect("No result returned");
        assert_eq!(res, vec![expr!()]);
        let res = CdrAtomOp{}.execute(&mut vec![expr!(("A" "C") ("D" "E") "B")]).expect("No result returned");
        assert_eq!(res, vec![expr!(("D" "E") "B")]);
        let res = CdrAtomOp{}.execute(&mut vec![expr!()]);
        assert_eq!(res, Err(ExecError::Runtime("cdr-atom expects non-empty expression".into())));
    }

    #[test]
    fn cons_atom_op() {
        let res = ConsAtomOp{}.execute(&mut vec![expr!("A"), expr!()]).expect("No result returned");
        assert_eq!(res, vec![expr!(("A"))]);
        let res = ConsAtomOp{}.execute(&mut vec![expr!("A" "F"), expr!(("B" "C") "D")]).expect("No result returned");
        assert_eq!(res, vec![expr!(("A" "F") ("B" "C") "D")]);
    }

    #[test]
    fn bind_new_space_op() {
        let tokenizer = Shared::new(Tokenizer::new());

        let bind_op = BindOp::new(tokenizer.clone());

        assert_eq!(bind_op.execute(&mut vec![sym!("&my"), sym!("definition")]), unit_result());
        let borrowed = tokenizer.borrow();
        let constr = borrowed.find_token("&my");
        assert!(constr.is_some());
        assert_eq!(constr.unwrap()("&my"), sym!("definition"));
    }

    #[test]
    fn case_op() {
        let space = DynSpace::new(metta_space("
            (= (foo) (A B))
        "));

        let case_op = CaseOp::new(space.clone());

        assert_eq!(case_op.execute(&mut vec![expr!(("foo")),
                expr!(((n "B") n) ("%void%" "D"))]),
            Ok(vec![Atom::sym("A")]));
        assert_eq!(case_op.execute(&mut vec![expr!({MatchOp{}} {space} ("B" "C") ("C" "B")),
                expr!(((n "C") n) ("%void%" "D"))]),
            Ok(vec![Atom::sym("D")]));
    }

    #[test]
    fn case_op_external_vars_at_right_are_kept_untouched() {
        let space = DynSpace::new(GroundingSpace::new());
        let case_op = CaseOp::new(space.clone());

        assert_eq!(case_op.execute(&mut vec![expr!(ext), expr!(((t t)))]),
            Ok(vec![expr!(ext)]));
        assert_eq!(case_op.execute(&mut vec![expr!(ext "A"), expr!(((t t)))]),
            Ok(vec![expr!(ext "A")]));
    }

    #[test]
    fn case_op_internal_variables_has_priority_in_template() {
        let space = DynSpace::new(GroundingSpace::new());
        let case_op = CaseOp::new(space.clone());

        assert_eq!(case_op.execute(&mut vec![expr!(x "A"), expr!(((x x)))]),
            Ok(vec![expr!(x "A")]));
    }

    fn assert_runtime_error(actual: Result<Vec<Atom>, ExecError>, expected: Regex) {
        match actual {
            Err(ExecError::Runtime(msg)) => assert!(expected.is_match(msg.as_str()),
                "Incorrect error message:\nexpected: {:?}\n  actual: {:?}", expected.to_string(), msg),
            _ => assert!(false, "Error is expected as result, {:?} returned", actual),
        }
    }

    #[test]
    fn assert_equal_op() {
        let space = DynSpace::new(metta_space("
            (= (foo) (A B))
            (= (foo) (B C))
            (= (bar) (B C))
            (= (bar) (A B))
            (= (err) (A B))
        "));

        let assert_equal_op = AssertEqualOp::new(space);

        assert_eq!(assert_equal_op.execute(&mut vec![expr!(("foo")), expr!(("bar"))]), unit_result());

        let actual = assert_equal_op.execute(&mut vec![expr!(("foo")), expr!(("err"))]);
        let expected = Regex::new("\nExpected: \\[(A B)\\]\nGot: \\[\\((B C)|, |(A B)\\){3}\\]\nExcessive result: (B C)").unwrap();
        assert_runtime_error(actual, expected);

        let actual = assert_equal_op.execute(&mut vec![expr!(("err")), expr!(("foo"))]);
        let expected = Regex::new("\nExpected: \\[\\((B C)|, |(A B)\\){3}\\]\nGot: \\[(A B)\\]\nMissed result: (B C)").unwrap();
        assert_runtime_error(actual, expected);
    }

    #[test]
    fn assert_equal_to_result_op() {
        let space = DynSpace::new(metta_space("
            (= (foo) (A B))
            (= (foo) (B C))
        "));
        let assert_equal_to_result_op = AssertEqualToResultOp::new(space);

        assert_eq!(assert_equal_to_result_op.execute(&mut vec![
                expr!(("foo")), expr!(("B" "C") ("A" "B"))]),
                unit_result());
    }

    #[test]
    fn collapse_op() {
        let space = DynSpace::new(metta_space("
            (= (foo) (A B))
            (= (foo) (B C))
        "));
        let collapse_op = CollapseOp::new(space);

        let actual = collapse_op.execute(&mut vec![expr!(("foo"))]).unwrap();
        assert_eq!(actual.len(), 1);
        assert_eq_no_order!(
            *atom_as_expr(&actual[0]).unwrap().children(),
            vec![expr!("B" "C"), expr!("A" "B")]);
    }

    #[test]
    fn superpose_op() {
        let space = DynSpace::new(GroundingSpace::new());
        let superpose_op = SuperposeOp::new(space);
        assert_eq!(superpose_op.execute(&mut vec![expr!("A" ("B" "C"))]),
            Ok(vec![sym!("A"), expr!("B" "C")]));
    }

    #[test]
    fn superpose_op_type() {
        let space = DynSpace::new(GroundingSpace::new());
        assert!(validate_atom(space.borrow().as_space(), &expr!({SumOp{}}
            ({SuperposeOp::new(space.clone())} ({Number::Integer(1)} {Number::Integer(2)} {Number::Integer(3)}))
            {Number::Integer(1)})));
    }

    #[test]
    fn superpose_op_multiple_interpretations() {
        let metta = Metta::new(Some(EnvBuilder::test_env()));
        let parser = SExprParser::new("
            (= (f) A)
            (= (f) B)
            (= (g) C)
            (= (g) D)

            !(superpose ((f) (g)))
        ");

        assert_eq_metta_results!(metta.run(parser),
            Ok(vec![vec![expr!("A"), expr!("B"), expr!("C"), expr!("D")]]));
    }

    #[test]
    fn superpose_op_superposed_with_collapse() {
        let metta = Metta::new(Some(EnvBuilder::test_env()));
        let parser = SExprParser::new("
            (= (f) A)
            (= (f) B)

            !(let $x (collapse (f)) (superpose $x))
        ");

        assert_eq_metta_results!(metta.run(parser),
            Ok(vec![vec![expr!("A"), expr!("B")]]));
    }

    #[test]
    fn superpose_op_consumes_interpreter_errors() {
        let metta = Metta::new(Some(EnvBuilder::test_env()));
        let parser = SExprParser::new("
            (: f (-> A B))
            (= (f $x) $x)

            (: a A)
            (: b B)

            !(superpose ((f (superpose ())) (f a) (f b)))
        ");

        assert_eq!(metta.run(parser), Ok(vec![vec![
                expr!("Error" ("f" ({SuperposeOp{space:metta.space().clone()}} ())) "NoValidAlternatives"),
                expr!("a"), expr!("Error" "b" "BadType")]]));
    }

    #[test]
    fn get_type_op() {
        let space = DynSpace::new(metta_space("
            (: B Type)
            (: C Type)
            (: A B)
            (: A C)
        "));

        let get_type_op = GetTypeOp::new(space);
        assert_eq_no_order!(get_type_op.execute(&mut vec![sym!("A")]).unwrap(),
            vec![sym!("B"), sym!("C")]);
    }

    #[test]
    fn get_type_op_non_valid_atom() {
        let space = DynSpace::new(metta_space("
            (: f (-> Number String))
            (: 42 Number)
            (: \"test\" String)
        "));

        let get_type_op = GetTypeOp::new(space);
        assert_eq_no_order!(get_type_op.execute(&mut vec![expr!("f" "42")]).unwrap(),
            vec![sym!("String")]);
        assert_eq_no_order!(get_type_op.execute(&mut vec![expr!("f" "\"test\"")]).unwrap(),
            Vec::<Atom>::new());
    }

    #[test]
    fn println_op() {
        assert_eq!(PrintlnOp{}.execute(&mut vec![sym!("A")]), unit_result());
    }

    #[test]
    fn trace_op() {
        assert_eq!(TraceOp{}.execute(&mut vec![sym!("\"Here?\""), sym!("42")]),
                   Ok(vec![sym!("42")]));
    }

    #[test]
    fn nop_op() {
        assert_eq!(NopOp{}.execute(&mut vec![]), unit_result());
    }

    #[test]
    fn let_op() {
        assert_eq!(LetOp{}.execute(&mut vec![expr!(a b), expr!("A" "B"), expr!(b a)]),
            Ok(vec![expr!("B" "A")]));
    }

    #[test]
    fn let_op_external_vars_at_right_are_kept_untouched() {
        assert_eq!(LetOp{}.execute(&mut vec![expr!(t), expr!(ext), expr!(t)]),
            Ok(vec![expr!(ext)]));
        assert_eq!(LetOp{}.execute(&mut vec![expr!(t), expr!(ext "A"), expr!(t)]),
            Ok(vec![expr!(ext "A")]));
    }

    #[test]
    fn let_op_internal_variables_has_priority_in_template() {
        assert_eq!(LetOp{}.execute(&mut vec![expr!(x), expr!(x "A"), expr!(x)]),
            Ok(vec![expr!(x "A")]));
    }

    #[test]
    fn let_op_keep_variables_equalities_issue290() {
        assert_eq_metta_results!(run_program("!(let* (($f f) ($f $x)) $x)"), Ok(vec![vec![expr!("f")]]));
        assert_eq_metta_results!(run_program("!(let* (($f $x) ($f f)) $x)"), Ok(vec![vec![expr!("f")]]));
        assert_eq_metta_results!(run_program("!(let ($x $x) ($z $y) (let $y A ($z $y)))"), Ok(vec![vec![expr!("A" "A")]]));
        assert_eq_metta_results!(run_program("!(let ($x $x) ($z $y) (let $z A ($z $y)))"), Ok(vec![vec![expr!("A" "A")]]));
    }

    #[test]
    fn let_op_variables_visibility_pr262() {
        let program = "
            ;; Knowledge
            (→ P Q)
            (→ Q R)

            ;; Rule
            (= (rule (→ $p $q) (→ $q $r)) (→ $p $r))

            ;; Query (does not work as expected)
            (= (query $kb)
               (let* (($pq (→ $p $q))
                      ($qr (→ $q $r)))
                 (match $kb
                   ;; Premises
                   (, $pq $qr)
                   ;; Conclusion
                   (rule $pq $qr))))

            ;; Call
            !(query &self)
            ;; [(→ P R)]
        ";
        assert_eq_metta_results!(run_program(program), Ok(vec![vec![expr!("→" "P" "R")]]));
    }

    #[test]
    fn let_var_op() {
        assert_eq!(LetVarOp{}.execute(&mut vec![expr!(), sym!("B")]),
            Ok(vec![sym!("B")]));
        assert_eq!(LetVarOp{}.execute(&mut vec![expr!(((a "A"))), expr!(a)]),
            Ok(vec![expr!({LetOp{}} a "A" a)]));
        assert_eq!(LetVarOp{}.execute(&mut vec![expr!((a "A") (b "B")), expr!(b a)]),
            Ok(vec![expr!({LetOp{}} a "A" ({LetVarOp{}} ((b "B")) (b a)))]));
    }

    #[test]
    fn state_ops() {
        let result = NewStateOp{}.execute(&mut vec![expr!("A" "B")]).unwrap();
        let old_state = result.get(0).ok_or("error").unwrap();
        assert_eq!(old_state, &Atom::gnd(StateAtom::new(expr!("A" "B"))));
        let result = ChangeStateOp{}.execute(&mut vec!(old_state.clone(), expr!("C" "D"))).unwrap();
        let new_state = result.get(0).ok_or("error").unwrap();
        assert_eq!(old_state, new_state);
        assert_eq!(new_state, &Atom::gnd(StateAtom::new(expr!("C" "D"))));
        let result = GetStateOp{}.execute(&mut vec![new_state.clone()]);
        assert_eq!(result, Ok(vec![expr!("C" "D")]))
    }

    #[test]
    fn test_stdlib_uses_rust_grounded_tokens() {
        assert_eq!(run_program("!(if True ok nok)"), Ok(vec![vec![Atom::sym("ok")]]));
    }

    #[test]
    fn test_let_op_inside_other_operation() {
        assert_eq!(run_program("!(and True (let $x False $x))"), Ok(vec![vec![expr!({Bool(false)})]]));
    }

    #[test]
    fn test_quote() {
        let metta = Metta::new(Some(EnvBuilder::test_env()));
        let parser = SExprParser::new("
            (= (foo) a)
            (= (foo) b)
            !(foo)
            !(quote (foo))
        ");

        assert_eq_metta_results!(metta.run(parser),
            Ok(vec![
                vec![expr!("a"), expr!("b")],
                vec![expr!("quote" ("foo"))],
            ]));
    }

    #[test]
    fn test_unify() {
        let metta = Metta::new(Some(EnvBuilder::test_env()));
        let parser = SExprParser::new("
            !(unify (a $b 1 (d)) (a $a 1 (d)) ok nok)
            !(unify (a $b c) (a b $c) (ok $b $c) nok)
            !(unify $a (a b c) (ok $a) nok)
            !(unify (a b c) $a (ok $a) nok)
            !(unify (a b c) (a b d) ok nok)
            !(unify ($x a) (b $x) ok nok)
        ");

        assert_eq_metta_results!(metta.run(parser),
            Ok(vec![
                vec![expr!("ok")],
                vec![expr!("ok" "b" "c")],
                vec![expr!("ok" ("a" "b" "c"))],
                vec![expr!("ok" ("a" "b" "c"))],
                vec![expr!("nok")],
                vec![expr!("nok")]
            ]));
    }

    #[test]
    fn test_empty() {
        let metta = Metta::new(Some(EnvBuilder::test_env()));
        let parser = SExprParser::new("
            !(empty)
        ");

        assert_eq_metta_results!(metta.run(parser),
            Ok(vec![vec![]]));
    }
}<|MERGE_RESOLUTION|>--- conflicted
+++ resolved
@@ -102,33 +102,9 @@
         let dest_arg = args.get(1);
 
         // TODO: replace Symbol by grounded String?
-<<<<<<< HEAD
         let mod_name = match mod_name_atom {
             Atom::Symbol(mod_name) => mod_name.name(),
             _ => return Err("import! expects a module name as the first argument".into())
-=======
-        if let Atom::Symbol(file) = file {
-
-            //Check each include directory in order, until we find the module we're looking for
-            for include_dir in self.metta.search_paths() {
-                let mut path: PathBuf = include_dir.into();
-                path.push(file.name());
-                path = path.canonicalize().unwrap_or(path);
-                if path.exists() {
-                    module_path = Some(path);
-                    break;
-                }
-            }
-        } else {
-            return Err("import! expects a file path as a second argument".into())
-        }
-        let module_space = match module_path {
-            Some(path) => {
-                log::debug!("ImportOp::execute: import! load file, full path: {}", path.display());
-                self.metta.load_module_space(path)?
-            }
-            None => return Err(format!("Failed to load module {file:?}; could not locate file").into())
->>>>>>> 904da1c0
         };
 
         // Load the module into the runner, or get the ModId if it's already loaded
