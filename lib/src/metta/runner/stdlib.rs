--- conflicted
+++ resolved
@@ -1353,15 +1353,12 @@
         tref.register_token(regex(r"get-state"), move |_| { get_state_op.clone() });
         let get_meta_type_op = Atom::gnd(GetMetaTypeOp{});
         tref.register_token(regex(r"get-metatype"), move |_| { get_meta_type_op.clone() });
-<<<<<<< HEAD
-        let sealed_op = Atom::gnd(SealedOp{});
-        tref.register_token(regex(r"sealed"), move |_| { sealed_op.clone() });
-=======
         let register_module_op = Atom::gnd(RegisterModuleOp::new(metta.clone()));
         tref.register_token(regex(r"register-module!"), move |_| { register_module_op.clone() });
         let print_mods_op = Atom::gnd(PrintModsOp::new(metta.clone()));
         tref.register_token(regex(r"print-mods!"), move |_| { print_mods_op.clone() });
->>>>>>> 6160286b
+        let sealed_op = Atom::gnd(SealedOp{});
+        tref.register_token(regex(r"sealed"), move |_| { sealed_op.clone() });
     }
 
     //TODO: The metta argument is a temporary hack on account of the way the operation atoms store references
