--- conflicted
+++ resolved
@@ -20,13 +20,8 @@
     strategy:
       fail-fast: false
       matrix:
-<<<<<<< HEAD
-        os: ["ubuntu-22.04", "windows-latest", "macos-13", "macos-14", "ubuntu-24.04-arm"]
+        os: ["ubuntu-22.04", "windows-2025", "macos-14", "ubuntu-24.04-arm"]
       max-parallel: 5
-=======
-        os: ["ubuntu-22.04", "macos-14", "ubuntu-24.04-arm"]
-      max-parallel: 4
->>>>>>> 1cfe91ed
 
     steps:
       - name: Checkout source code
